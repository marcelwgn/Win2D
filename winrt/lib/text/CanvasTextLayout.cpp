// Copyright (c) Microsoft Corporation. All rights reserved.
//
// Licensed under the Apache License, Version 2.0 (the "License"); you may
// not use these files except in compliance with the License. You may obtain
// a copy of the License at http://www.apache.org/licenses/LICENSE-2.0
//
// Unless required by applicable law or agreed to in writing, software
// distributed under the License is distributed on an "AS IS" BASIS, WITHOUT
// WARRANTIES OR CONDITIONS OF ANY KIND, either express or implied. See the
// License for the specific language governing permissions and limitations
// under the License.

#include "pch.h"
#include "CanvasTextLayout.h"
#include "TextUtilities.h"

namespace ABI { namespace Microsoft { namespace Graphics { namespace Canvas
{
    template <class GET_ATTRIBUTE_LENGTH_METHOD, class GET_ATTRIBUTE_METHOD>
    static WinString GetTextFromLayoutResource(
        GET_ATTRIBUTE_LENGTH_METHOD fnGetLength,
        GET_ATTRIBUTE_METHOD fnGet,
        int32_t positionInText, 
        IDWriteTextLayout2* layout)
    {
        WinStringBuilder stringBuilder;
        uint32_t attributeLength;
        ThrowIfFailed((layout->*fnGetLength)(positionInText, &attributeLength, nullptr));
        attributeLength++; // Account for null terminator

        auto buffer = stringBuilder.Allocate(attributeLength);
        ThrowIfFailed((*layout.*fnGet)(positionInText, buffer, attributeLength, nullptr));
        return stringBuilder.Get();
    }

    //
    // CanvasTextLayoutManager implementation
    //

    CanvasTextLayoutManager::CanvasTextLayoutManager(std::shared_ptr<ICanvasTextFormatAdapter> adapter)
        : CustomFontManager(adapter)
    {
    }

    ComPtr<CanvasTextLayout> CanvasTextLayoutManager::CreateNew(
        HSTRING text,
        ICanvasTextFormat* textFormat,
        float maximumLayoutWidth,
        float maximumLayoutHeight)
    {
        auto dwriteFactory = GetSharedFactory();

        uint32_t textLength;
        auto textBuffer = WindowsGetStringRawBuffer(text, &textLength);
        ThrowIfNullPointer(textBuffer, E_INVALIDARG);

        ComPtr<IDWriteTextLayout> dwriteTextLayout;
        ThrowIfFailed(dwriteFactory->CreateTextLayout(
            textBuffer,
            textLength,
            GetWrappedResource<IDWriteTextFormat>(textFormat).Get(),
            maximumLayoutWidth,
            maximumLayoutHeight,
            &dwriteTextLayout));

        auto textLayout = Make<CanvasTextLayout>(
            shared_from_this(),
            As<IDWriteTextLayout2>(dwriteTextLayout).Get());
        CheckMakeResult(textLayout);

        return textLayout;
    }

    ComPtr<CanvasTextLayout> CanvasTextLayoutManager::CreateWrapper(
        IDWriteTextLayout2* resource)
    {
        auto canvasTextLayout = Make<CanvasTextLayout>(
            shared_from_this(),
            resource);
        CheckMakeResult(canvasTextLayout);

        return canvasTextLayout;
    }


    //
    // CanvasTextLayoutFactory implementation
    //


    CanvasTextLayoutFactory::CanvasTextLayoutFactory()
    {
    }

    std::shared_ptr<CanvasTextLayoutManager> CanvasTextLayoutFactory::CreateManager()
    {
        return std::make_shared<CanvasTextLayoutManager>(std::make_shared<CanvasTextFormatAdapter>());
    }

    IFACEMETHODIMP CanvasTextLayoutFactory::Create(
        HSTRING textString,
        ICanvasTextFormat* textFormat,
        float maximumLayoutWidth,
        float maximumLayoutHeight,
        ICanvasTextLayout** textLayout)
    {
        return ExceptionBoundary(
            [&]
            {
                CheckInPointer(textFormat);
                CheckAndClearOutPointer(textLayout);

                auto newTextLayout = GetManager()->Create(
                    textString,
                    textFormat,
                    maximumLayoutWidth,
                    maximumLayoutHeight);

                ThrowIfFailed(newTextLayout.CopyTo(textLayout));
            });
    }

    IFACEMETHODIMP CanvasTextLayoutFactory::GetOrCreate(
        IUnknown* resource,
        IInspectable** wrapper)
    {
        return ExceptionBoundary(
            [&]
            {
                CheckInPointer(resource);
                CheckAndClearOutPointer(wrapper);

                auto layout = GetManager()->GetOrCreate(As<IDWriteTextLayout2>(resource).Get());
                ThrowIfFailed(layout.CopyTo(wrapper));
            });
    }

    CanvasTextLayout::CanvasTextLayout(
        std::shared_ptr<CanvasTextLayoutManager> manager, 
        IDWriteTextLayout2* layout)
        : ResourceWrapper(manager, layout)
        , m_drawTextOptions(CanvasDrawTextOptions::Default)
    {
    }


    IFACEMETHODIMP CanvasTextLayout::GetFormatChangePositions(
        uint32_t* positionCount,
        int32_t** positions)
    {
        return ExceptionBoundary(
            [&]
            {
                CheckInPointer(positionCount);
                CheckAndClearOutPointer(positions);

                std::vector<int32_t> positionVector;

                auto& resource = GetResource();

                uint32_t currentPositionInText = 0;
                BOOL unused;
                DWRITE_TEXT_RANGE formatRange;

                //
                // IDWriteTextLayout's getters will return discrete format
                // runs for any change in formatting, not just format 
                // changes related to that specific getter. GetUnderline 
                // is chosen here arbitrarily.
                //

                while (currentPositionInText < UINT_MAX)
                {
                    ThrowIfFailed(resource->GetUnderline(currentPositionInText, &unused, &formatRange));

                    assert(formatRange.startPosition == currentPositionInText);
                    positionVector.push_back(formatRange.startPosition);

                    currentPositionInText += formatRange.length;
                }

                ComArray<int32_t> array(positionVector.begin(), positionVector.end());
                array.Detach(positionCount, positions);
            });
    }

    template<>
    static void ThrowIfInvalid(float)
    {
    }

#define SIMPLE_GLOBAL_GETTER(name, valueType, dwriteMethod, conversionFunc)                             \
    IFACEMETHODIMP CanvasTextLayout::##name(                                                            \
        valueType* value)                                                                               \
        {                                                                                               \
            return ExceptionBoundary(                                                                   \
            [&]                                                                                         \
            {                                                                                           \
                CheckInPointer(value);                                                                  \
                                                                                                        \
                auto& resource = GetResource();                                                         \
                                                                                                        \
                auto nativeValue =                                                                      \
                    conversionFunc(static_cast<IDWriteTextFormat*>(resource.Get())->dwriteMethod());    \
                *value = nativeValue;                                                                   \
            });                                                                                         \
        }

#define SIMPLE_GLOBAL_SETTER(name, valueType, dwriteMethod, conversionFunc)     \
    IFACEMETHODIMP CanvasTextLayout::##name(                                    \
        valueType value)                                                        \
        {                                                                       \
        return ExceptionBoundary(                                               \
        [&]                                                                     \
            {                                                                   \
                auto& resource = GetResource();                                 \
                                                                                \
                ThrowIfInvalid(value);                                          \
                resource->dwriteMethod(conversionFunc(value));                  \
        });                                                                     \
    }

#define SIMPLE_STRING_GETTER(name, stringGetFn)                                 \
    IFACEMETHODIMP CanvasTextLayout::##name(                                    \
        HSTRING* value)                                                         \
        {                                                                       \
            return ExceptionBoundary(                                           \
            [&]                                                                 \
            {                                                                   \
                CheckInPointer(value);                                          \
                auto& resource = GetResource();                                 \
                WinString winStr = stringGetFn(resource.Get());                 \
                winStr.CopyTo(value);                                           \
            });                                                                 \
        }

    SIMPLE_GLOBAL_GETTER(get_FlowDirection, CanvasTextDirection, GetFlowDirection, ToCanvasTextDirection);
    SIMPLE_GLOBAL_SETTER(put_FlowDirection, CanvasTextDirection, SetFlowDirection, ToFlowDirection);

    SIMPLE_STRING_GETTER(get_DefaultFontFamily, GetFontFamilyName);

    SIMPLE_GLOBAL_GETTER(get_DefaultFontSize, float, GetFontSize, );
    SIMPLE_GLOBAL_GETTER(get_DefaultFontStretch, ABI::Windows::UI::Text::FontStretch, GetFontStretch, ToWindowsFontStretch);
    SIMPLE_GLOBAL_GETTER(get_DefaultFontStyle, ABI::Windows::UI::Text::FontStyle, GetFontStyle, ToWindowsFontStyle);
    SIMPLE_GLOBAL_GETTER(get_DefaultFontWeight, ABI::Windows::UI::Text::FontWeight, GetFontWeight, ToWindowsFontWeight);

    SIMPLE_GLOBAL_GETTER(get_IncrementalTabStop, float, GetIncrementalTabStop, );
    SIMPLE_GLOBAL_SETTER(put_IncrementalTabStop, float, SetIncrementalTabStop, );

    SIMPLE_STRING_GETTER(get_DefaultLocaleName, ABI::Microsoft::Graphics::Canvas::GetLocaleName);

    SIMPLE_GLOBAL_GETTER(get_VerticalAlignment, CanvasVerticalAlignment, GetParagraphAlignment, ToCanvasVerticalAlignment);
    SIMPLE_GLOBAL_SETTER(put_VerticalAlignment, CanvasVerticalAlignment, SetParagraphAlignment, ToParagraphAlignment);

    SIMPLE_GLOBAL_GETTER(get_ReadingDirection, CanvasTextDirection, GetReadingDirection, ToCanvasTextDirection);
    SIMPLE_GLOBAL_SETTER(put_ReadingDirection, CanvasTextDirection, SetReadingDirection, ToReadingDirection);

    SIMPLE_GLOBAL_GETTER(get_ParagraphAlignment, ABI::Windows::UI::Text::ParagraphAlignment, GetTextAlignment, ToWindowsParagraphAlignment);
    SIMPLE_GLOBAL_SETTER(put_ParagraphAlignment, ABI::Windows::UI::Text::ParagraphAlignment, SetTextAlignment, ToTextAlignment);

    SIMPLE_GLOBAL_GETTER(get_WordWrapping, CanvasWordWrapping, GetWordWrapping, ToCanvasWordWrapping);
    SIMPLE_GLOBAL_SETTER(put_WordWrapping, CanvasWordWrapping, SetWordWrapping, ToWordWrapping);


    IFACEMETHODIMP CanvasTextLayout::GetMinimumLayoutWidth(
        float* value)
    {
        return ExceptionBoundary(
            [&]
            {
                CheckInPointer(value);

                auto& resource = GetResource();

                ThrowIfFailed(resource->DetermineMinWidth(value));
            });
    }

    IFACEMETHODIMP CanvasTextLayout::get_LineSpacingMethod(
        CanvasLineSpacingMethod* value)
    {
        return ExceptionBoundary(
            [&]
            {
                CheckInPointer(value);
                auto& resource = GetResource(); 

                DWRITE_LINE_SPACING_METHOD method;
                float unused;
                ThrowIfFailed(resource->GetLineSpacing(&method, &unused, &unused));

                *value = ToCanvasLineSpacingMethod(method);
            });
    }

    IFACEMETHODIMP CanvasTextLayout::put_LineSpacingMethod(
        CanvasLineSpacingMethod value)
    {
        return ExceptionBoundary(
            [&]
            {
                auto& resource = GetResource(); 

                DWRITE_LINE_SPACING_METHOD unused;
                float lineSpacing;
                float baseline;
                ThrowIfFailed(resource->GetLineSpacing(&unused, &lineSpacing, &baseline));

                ThrowIfInvalid<CanvasLineSpacingMethod>(value);

                ThrowIfFailed(resource->SetLineSpacing(static_cast<DWRITE_LINE_SPACING_METHOD>(value), lineSpacing, baseline));
            });
    }

    IFACEMETHODIMP CanvasTextLayout::get_LineSpacing(
        float* value)
    {
        return ExceptionBoundary(
            [&]
            {
                CheckInPointer(value);
                auto& resource = GetResource(); 

                DWRITE_LINE_SPACING_METHOD unusedMethod;
                float unusedBaseline;
                ThrowIfFailed(resource->GetLineSpacing(&unusedMethod, value, &unusedBaseline));
            });
    }

    IFACEMETHODIMP CanvasTextLayout::put_LineSpacing(
        float value)
    {
        return ExceptionBoundary(
            [&]
            {
                auto& resource = GetResource(); 

                DWRITE_LINE_SPACING_METHOD method;
                float unusedSpacing;
                float baseline;
                ThrowIfFailed(resource->GetLineSpacing(&method, &unusedSpacing, &baseline));

                ThrowIfFailed(resource->SetLineSpacing(method, value, baseline));
            });
    }

    IFACEMETHODIMP CanvasTextLayout::get_LineSpacingBaseline(
        float* value)
    {
        return ExceptionBoundary(
            [&]
            {
                CheckInPointer(value);
                auto& resource = GetResource(); 

                DWRITE_LINE_SPACING_METHOD unusedMethod;
                float unusedSpacing;
                ThrowIfFailed(resource->GetLineSpacing(&unusedMethod, &unusedSpacing, value));
            });
    }

    IFACEMETHODIMP CanvasTextLayout::put_LineSpacingBaseline(
        float value)
    {
        return ExceptionBoundary(
            [&]
            {
                auto& resource = GetResource(); 

                DWRITE_LINE_SPACING_METHOD method;
                float spacing;
                float unusedBaseline;
                ThrowIfFailed(resource->GetLineSpacing(&method, &spacing, &unusedBaseline));

                ThrowIfFailed(resource->SetLineSpacing(method, spacing, value));
            });
    }

    IFACEMETHODIMP CanvasTextLayout::get_TrimmingGranularity(
        CanvasTextTrimmingGranularity* value)
    {
        return ExceptionBoundary(
            [&]
            {
                CheckInPointer(value);
                auto& resource = GetResource(); 

                DWRITE_TRIMMING trimming;
                ComPtr<IDWriteInlineObject> inlineObject;
                ThrowIfFailed(resource->GetTrimming(&trimming, &inlineObject));

                *value = ToCanvasTextTrimmingGranularity(trimming.granularity);
            });
    }

    IFACEMETHODIMP CanvasTextLayout::put_TrimmingGranularity(
        CanvasTextTrimmingGranularity value)
    {
        return ExceptionBoundary(
            [&]
            {
                auto& resource = GetResource(); 

                DWRITE_TRIMMING trimming;
                ComPtr<IDWriteInlineObject> inlineObject;
                ThrowIfFailed(resource->GetTrimming(&trimming, &inlineObject));

                ThrowIfInvalid<CanvasTextTrimmingGranularity>(value);
                trimming.granularity = static_cast<DWRITE_TRIMMING_GRANULARITY>(value);

                ThrowIfFailed(resource->SetTrimming(&trimming, inlineObject.Get()));
            });
    }

    IFACEMETHODIMP CanvasTextLayout::get_TrimmingDelimiter(
        HSTRING* value)
    {
        return ExceptionBoundary(
            [&]
            {
                CheckInPointer(value);
                auto& resource = GetResource(); 

                DWRITE_TRIMMING trimming;
                ComPtr<IDWriteInlineObject> inlineObject;
                ThrowIfFailed(resource->GetTrimming(&trimming, &inlineObject));

                WinString winStr = ToCanvasTrimmingDelimiter(trimming.delimiter);
                winStr.CopyTo(value);
            });
    }

    IFACEMETHODIMP CanvasTextLayout::put_TrimmingDelimiter(
        HSTRING value)
    {
        return ExceptionBoundary(
            [&]
            {
                auto& resource = GetResource(); 

                DWRITE_TRIMMING trimming;
                ComPtr<IDWriteInlineObject> inlineObject;
                ThrowIfFailed(resource->GetTrimming(&trimming, &inlineObject));

                ThrowIfInvalidTrimmingDelimiter(value);
                trimming.delimiter = ToTrimmingDelimiter(WinString(value));

                ThrowIfFailed(resource->SetTrimming(&trimming, inlineObject.Get()));
            });
    }

    IFACEMETHODIMP CanvasTextLayout::get_TrimmingDelimiterCount(
        int32_t* value)
    {
        return ExceptionBoundary(
            [&]
            {
                CheckInPointer(value);

                auto& resource = GetResource(); 

                DWRITE_TRIMMING trimming;
                ComPtr<IDWriteInlineObject> inlineObject;
                ThrowIfFailed(resource->GetTrimming(&trimming, &inlineObject));

                assert(trimming.delimiterCount <= INT_MAX);
                *value = static_cast<int32_t>(trimming.delimiterCount);
            });
    }

    IFACEMETHODIMP CanvasTextLayout::put_TrimmingDelimiterCount(
        int32_t value)
    {
        return ExceptionBoundary(
            [&]
            {
                ThrowIfNegative(value);
                auto& resource = GetResource();

                DWRITE_TRIMMING trimming;
                ComPtr<IDWriteInlineObject> inlineObject;
                ThrowIfFailed(resource->GetTrimming(&trimming, &inlineObject));

                trimming.delimiterCount = static_cast<uint32_t>(value);

                ThrowIfFailed(resource->SetTrimming(&trimming, inlineObject.Get()));
            });
    }

    IFACEMETHODIMP CanvasTextLayout::get_Options(
        CanvasDrawTextOptions* value)
    {
        return ExceptionBoundary(
            [&]
            {
                CheckInPointer(value);
                GetResource(); 

                *value = m_drawTextOptions;
            });
    }

    IFACEMETHODIMP CanvasTextLayout::put_Options(
        CanvasDrawTextOptions value)
    {
        return ExceptionBoundary(
            [&]
            {
                GetResource(); 

                m_drawTextOptions = value;
            });
    }

    IFACEMETHODIMP CanvasTextLayout::get_MaximumLayoutSize(
        ABI::Windows::Foundation::Size* value)
    {
        return ExceptionBoundary(
            [&]
            {
                CheckInPointer(value);

                auto& resource = GetResource();

                value->Width = resource->GetMaxWidth();
                value->Height = resource->GetMaxHeight();
            });
    }

    IFACEMETHODIMP CanvasTextLayout::put_MaximumLayoutSize(
        ABI::Windows::Foundation::Size value)
    {
        return ExceptionBoundary(
            [&]
            {
                auto& resource = GetResource();

                ThrowIfFailed(resource->SetMaxWidth(value.Width));
                ThrowIfFailed(resource->SetMaxHeight(value.Height));
            });
    }

    IFACEMETHODIMP CanvasTextLayout::GetFontFamily(
        int32_t positionInText,
        HSTRING* fontFamily)
    {
        return ExceptionBoundary(
            [&]
            {
                CheckInPointer(fontFamily);

                ThrowIfNegative(positionInText);

                auto& resource = GetResource();

                auto fontFamilyName = GetTextFromLayoutResource(
                    &IDWriteTextLayout::GetFontFamilyNameLength,
                    &IDWriteTextLayout::GetFontFamilyName,
                    positionInText,
                    resource.Get());

                fontFamilyName.CopyTo(fontFamily);
            });
    }

    IFACEMETHODIMP CanvasTextLayout::GetFontSize(
        int32_t positionInText,
        float* fontSize)
    {
        return ExceptionBoundary(
            [&]
            {
                CheckInPointer(fontSize);

                ThrowIfNegative(positionInText);

                auto& resource = GetResource();

                ThrowIfFailed(resource->GetFontSize(positionInText, fontSize));
            });
    }

    IFACEMETHODIMP CanvasTextLayout::GetFontStretch(
        int32_t positionInText,
        ABI::Windows::UI::Text::FontStretch* fontStretch)
    {
        return ExceptionBoundary(
            [&]
            {
                CheckInPointer(fontStretch);

                ThrowIfNegative(positionInText);

                auto& resource = GetResource();

                DWRITE_FONT_STRETCH dwriteFontStretch;
                ThrowIfFailed(resource->GetFontStretch(positionInText, &dwriteFontStretch));

                *fontStretch = ToWindowsFontStretch(dwriteFontStretch);
            });
    }

    IFACEMETHODIMP CanvasTextLayout::GetFontStyle(
        int32_t positionInText,
        ABI::Windows::UI::Text::FontStyle* fontStyle)
    {
        return ExceptionBoundary(
            [&]
            {
                CheckInPointer(fontStyle);

                ThrowIfNegative(positionInText);

                auto& resource = GetResource();

                DWRITE_FONT_STYLE dwriteFontStyle;
                ThrowIfFailed(resource->GetFontStyle(positionInText, &dwriteFontStyle));

                *fontStyle = ToWindowsFontStyle(dwriteFontStyle);
            });
    }

    IFACEMETHODIMP CanvasTextLayout::GetFontWeight(
        int32_t positionInText,
        ABI::Windows::UI::Text::FontWeight* fontWeight)
    {
        return ExceptionBoundary(
            [&]
            {
                CheckInPointer(fontWeight);

                ThrowIfNegative(positionInText);

                auto& resource = GetResource();

                DWRITE_FONT_WEIGHT dwriteFontWeight;
                ThrowIfFailed(resource->GetFontWeight(positionInText, &dwriteFontWeight));

                *fontWeight = ToWindowsFontWeight(dwriteFontWeight);
            });
    }

    IFACEMETHODIMP CanvasTextLayout::GetLocaleName(
        int32_t positionInText,
        HSTRING* localeName)
    {
        return ExceptionBoundary(
            [&]
            {
                CheckInPointer(localeName);

                ThrowIfNegative(positionInText);

                auto& resource = GetResource();

                auto name = GetTextFromLayoutResource(
                    &IDWriteTextLayout::GetLocaleNameLength,
                    &IDWriteTextLayout::GetLocaleName,
                    positionInText,
                    resource.Get());

                name.CopyTo(localeName);
            });
    }

    IFACEMETHODIMP CanvasTextLayout::GetStrikethrough(
        int32_t positionInText,
        boolean* hasStrikethrough)
    {
        return ExceptionBoundary(
            [&]
            {
                CheckInPointer(hasStrikethrough);

                ThrowIfNegative(positionInText);

                auto& resource = GetResource();

                BOOL dwriteHasStrikethrough;
                ThrowIfFailed(resource->GetStrikethrough(positionInText, &dwriteHasStrikethrough));

                *hasStrikethrough = !!dwriteHasStrikethrough;
            });
    }

    IFACEMETHODIMP CanvasTextLayout::GetUnderline(
        int32_t positionInText,
        boolean* hasUnderline)
    {
        return ExceptionBoundary(
            [&]
            {
                CheckInPointer(hasUnderline);

                ThrowIfNegative(positionInText);

                auto& resource = GetResource();

                BOOL dwriteHasUnderline;
                ThrowIfFailed(resource->GetUnderline(positionInText, &dwriteHasUnderline));

                *hasUnderline = !!dwriteHasUnderline;
            });
    }

    IFACEMETHODIMP CanvasTextLayout::SetFontFamily(
        int32_t positionInText,
        int32_t characterCount,
        HSTRING fontFamilyName)
    {
        return ExceptionBoundary(
            [&]
            {
                auto& resource = GetResource();

                auto uriAndFontFamily = GetUriAndFontFamily(WinString(fontFamilyName));
                auto const& uri = uriAndFontFamily.first;
                auto const& fontFamily = uriAndFontFamily.second;

                ComPtr<IDWriteFontCollection> fontCollection = Manager()->GetFontCollectionFromUri(uri);

                auto textRange = ToDWriteTextRange(positionInText, characterCount);

                ThrowIfFailed(resource->SetFontCollection(fontCollection.Get(), textRange));

<<<<<<< HEAD
                ThrowIfFailed(resource->SetFontFamilyName(fontFamilyBuffer, ToDWriteTextRange(positionInText, characterCount)));
=======
                ThrowIfFailed(resource->SetFontFamilyName(static_cast<const wchar_t*>(fontFamily), textRange));
>>>>>>> 92d8646f
            });
    }

    IFACEMETHODIMP CanvasTextLayout::SetFontSize(
        int32_t positionInText,
        int32_t characterCount,
        float fontSize)
    {
        return ExceptionBoundary(
            [&]
            {
                auto& resource = GetResource();
                
                ThrowIfFailed(resource->SetFontSize(fontSize, ToDWriteTextRange(positionInText, characterCount)));
            });
    }

    IFACEMETHODIMP CanvasTextLayout::SetFontStretch(
        int32_t positionInText,
        int32_t characterCount,
        ABI::Windows::UI::Text::FontStretch fontStretch)
    {
        return ExceptionBoundary(
            [&]
            {
                auto& resource = GetResource();
                
                ThrowIfFailed(resource->SetFontStretch(ToFontStretch(fontStretch), ToDWriteTextRange(positionInText, characterCount)));
            });
    }

    IFACEMETHODIMP CanvasTextLayout::SetFontStyle(
        int32_t positionInText,
        int32_t characterCount,
        ABI::Windows::UI::Text::FontStyle fontStyle)
    {
        return ExceptionBoundary(
            [&]
            {
                auto& resource = GetResource();
                
                ThrowIfFailed(resource->SetFontStyle(ToFontStyle(fontStyle), ToDWriteTextRange(positionInText, characterCount)));
            });
    }

    IFACEMETHODIMP CanvasTextLayout::SetFontWeight(
        int32_t positionInText,
        int32_t characterCount,
        ABI::Windows::UI::Text::FontWeight fontWeight)
    {
        return ExceptionBoundary(
            [&]
            {
                auto& resource = GetResource();
                
                ThrowIfFailed(resource->SetFontWeight(ToFontWeight(fontWeight), ToDWriteTextRange(positionInText, characterCount)));
            });
    }

    IFACEMETHODIMP CanvasTextLayout::SetLocaleName(
        int32_t positionInText,
        int32_t characterCount,
        HSTRING name)
    {
        return ExceptionBoundary(
            [&]
            {
                auto& resource = GetResource();

                const wchar_t* localeNameBuffer = WindowsGetStringRawBuffer(name, nullptr);

                ThrowIfFailed(resource->SetLocaleName(localeNameBuffer, ToDWriteTextRange(positionInText, characterCount)));
            });
    }

    IFACEMETHODIMP CanvasTextLayout::SetStrikethrough(
        int32_t positionInText,
        int32_t characterCount,
        boolean hasStrikethrough)
    {
        return ExceptionBoundary(
            [&]
            {
                auto& resource = GetResource();

                ThrowIfFailed(resource->SetStrikethrough(hasStrikethrough, ToDWriteTextRange(positionInText, characterCount)));
            });
    }

    IFACEMETHODIMP CanvasTextLayout::SetUnderline(
        int32_t positionInText,
        int32_t characterCount,
        boolean hasUnderline)
    {
        return ExceptionBoundary(
            [&]
            {
                auto& resource = GetResource();

                ThrowIfFailed(resource->SetUnderline(hasUnderline, ToDWriteTextRange(positionInText, characterCount)));
            });
    }

    IFACEMETHODIMP CanvasTextLayout::GetPairKerning(
        int32_t positionInText,
        boolean* hasPairKerning)
    {
        return ExceptionBoundary(
            [&]
            {
                CheckInPointer(hasPairKerning);

                ThrowIfNegative(positionInText);

                auto& resource = GetResource();

                BOOL dwriteHasPairKerning;
                ThrowIfFailed(resource->GetPairKerning(positionInText, &dwriteHasPairKerning));

                *hasPairKerning = !!dwriteHasPairKerning;
            });
    }

    IFACEMETHODIMP CanvasTextLayout::SetPairKerning(
        int32_t positionInText,
        int32_t characterCount,
        boolean hasPairKerning)
    {
        return ExceptionBoundary(
            [&]
            {
                auto& resource = GetResource();

                ThrowIfFailed(resource->SetPairKerning(hasPairKerning, ToDWriteTextRange(positionInText, characterCount)));
            });
    }

    IFACEMETHODIMP CanvasTextLayout::GetLeadingCharacterSpacing(
        int32_t positionInText,
        float* value)
    {
        return ExceptionBoundary(
            [&]
            {
                CheckInPointer(value);

                ThrowIfNegative(positionInText);

                auto& resource = GetResource();

                FLOAT leadingSpacing, trailingSpacing, minimumCharacterAdvanceWidth;
                ThrowIfFailed(resource->GetCharacterSpacing(positionInText, &leadingSpacing, &trailingSpacing, &minimumCharacterAdvanceWidth));

                *value = leadingSpacing;
            });
    }

    IFACEMETHODIMP CanvasTextLayout::GetTrailingCharacterSpacing(
        int32_t positionInText,
        float* value)
    {
        return ExceptionBoundary(
            [&]
            {
                CheckInPointer(value);

                ThrowIfNegative(positionInText);

                auto& resource = GetResource();

                FLOAT leadingSpacing, trailingSpacing, minimumCharacterAdvanceWidth;
                ThrowIfFailed(resource->GetCharacterSpacing(positionInText, &leadingSpacing, &trailingSpacing, &minimumCharacterAdvanceWidth));

                *value = trailingSpacing;
            });
    }

    IFACEMETHODIMP CanvasTextLayout::GetMinimumCharacterAdvanceWidth(
        int32_t positionInText,
        float* value)
    {
        return ExceptionBoundary(
            [&]
            {
                CheckInPointer(value);

                ThrowIfNegative(positionInText);

                auto& resource = GetResource();

                FLOAT leadingSpacing, trailingSpacing, minimumCharacterAdvanceWidth;
                ThrowIfFailed(resource->GetCharacterSpacing(positionInText, &leadingSpacing, &trailingSpacing, &minimumCharacterAdvanceWidth));

                *value = minimumCharacterAdvanceWidth;
            });
    }

    IFACEMETHODIMP CanvasTextLayout::SetCharacterSpacing(
        float leadingSpacing,
        float trailingSpacing,
        float minimumAdvanceWidth,
        int32_t positionInText,
        int32_t characterCount)
    {
        return ExceptionBoundary(
            [&]
            {
                auto& resource = GetResource();

                ThrowIfFailed(resource->SetCharacterSpacing(
                    leadingSpacing, 
                    trailingSpacing, 
                    minimumAdvanceWidth,
                    ToDWriteTextRange(positionInText, characterCount)));
            });
    }

    IFACEMETHODIMP CanvasTextLayout::get_VerticalGlyphOrientation(
        CanvasVerticalGlyphOrientation* value)
    {
        return ExceptionBoundary(
            [&]
            {
                CheckInPointer(value);

                auto& resource = GetResource();

                *value = ToCanvasVerticalGlyphOrientation(resource->GetVerticalGlyphOrientation());
            });
    }

    IFACEMETHODIMP CanvasTextLayout::put_VerticalGlyphOrientation(
        CanvasVerticalGlyphOrientation value)
    {
        return ExceptionBoundary(
            [&]
            {
                auto& resource = GetResource();

                ThrowIfFailed(resource->SetVerticalGlyphOrientation(ToVerticalGlyphOrientation(value)));
            });
    }

    IFACEMETHODIMP CanvasTextLayout::get_OpticalAlignment(
        CanvasOpticalAlignment* value)
    {
        return ExceptionBoundary(
            [&]
            {
                CheckInPointer(value);

                auto& resource = GetResource();

                *value = ToCanvasOpticalAlignment(resource->GetOpticalAlignment());
            });
    }

    IFACEMETHODIMP CanvasTextLayout::put_OpticalAlignment(
        CanvasOpticalAlignment value)
    {
        return ExceptionBoundary(
            [&]
            {
                auto& resource = GetResource();

                ThrowIfFailed(resource->SetOpticalAlignment(ToOpticalAlignment(value)));
            });
    }

    IFACEMETHODIMP CanvasTextLayout::get_LastLineWrapping(
        boolean* value)
    {
        return ExceptionBoundary(
            [&]
            {
                CheckInPointer(value);

                auto& resource = GetResource();

                *value = !!resource->GetLastLineWrapping();
            });
    }

    IFACEMETHODIMP CanvasTextLayout::put_LastLineWrapping(
        boolean value)
    {
        return ExceptionBoundary(
            [&]
            {
                auto& resource = GetResource();

                ThrowIfFailed(resource->SetLastLineWrapping(value));
            });
    }

    IFACEMETHODIMP CanvasTextLayout::Close()
    {
        return ResourceWrapper::Close();
    }

    ActivatableClassWithFactory(CanvasTextLayout, CanvasTextLayoutFactory);

}}}}<|MERGE_RESOLUTION|>--- conflicted
+++ resolved
@@ -185,7 +185,7 @@
     }
 
     template<>
-    static void ThrowIfInvalid(float)
+    void ThrowIfInvalid(float)
     {
     }
 
@@ -722,12 +722,7 @@
                 auto textRange = ToDWriteTextRange(positionInText, characterCount);
 
                 ThrowIfFailed(resource->SetFontCollection(fontCollection.Get(), textRange));
-
-<<<<<<< HEAD
-                ThrowIfFailed(resource->SetFontFamilyName(fontFamilyBuffer, ToDWriteTextRange(positionInText, characterCount)));
-=======
                 ThrowIfFailed(resource->SetFontFamilyName(static_cast<const wchar_t*>(fontFamily), textRange));
->>>>>>> 92d8646f
             });
     }
 
