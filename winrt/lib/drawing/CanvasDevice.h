--- conflicted
+++ resolved
@@ -15,13 +15,8 @@
 namespace ABI { namespace Microsoft { namespace Graphics { namespace Canvas
 {
     using namespace ::Microsoft::WRL;
-<<<<<<< HEAD
     using namespace WinRTDirectX;
-=======
-    using namespace ABI::Microsoft::Graphics::Canvas::DirectX;
-    using namespace ABI::Microsoft::Graphics::Canvas::DirectX::Direct3D11;
     using namespace ABI::Windows::UI::Core;
->>>>>>> d4018d68
 
     class CanvasDevice;
     class CanvasDeviceManager;
