// Copyright (c) Microsoft Corporation. All rights reserved.
//
// Licensed under the Apache License, Version 2.0 (the "License"); you may
// not use these files except in compliance with the License. You may obtain
// a copy of the License at http://www.apache.org/licenses/LICENSE-2.0
//
// Unless required by applicable law or agreed to in writing, software
// distributed under the License is distributed on an "AS IS" BASIS, WITHOUT
// WARRANTIES OR CONDITIONS OF ANY KIND, either express or implied. See the
// License for the specific language governing permissions and limitations
// under the License.

namespace Microsoft.Graphics.Canvas
{
    runtimeclass CanvasDrawingSession;

    // Workaround MIDL bug with interfaces containing more than 128 methods (1790983).
    // It outputs unwanted RPC proxy/stub prototypes, so we define dummy types to make those compile.
    cpp_quote("typedef int __x_ABI_CWindows_CFoundation_CRect;")
    cpp_quote("typedef int __x_ABI_CMicrosoft_CGraphics_CCanvas_CNumerics_CMatrix3x2;")
    cpp_quote("typedef int __x_ABI_CWindows_CFoundation_CNumerics_CMatrix3x2;")
    cpp_quote("typedef int __x_ABI_CMicrosoft_CGraphics_CCanvas_CCanvasLayerOptions;")
<<<<<<< HEAD
        
=======
    cpp_quote("typedef int __x_ABI_CMicrosoft_CGraphics_CCanvas_CCanvasBlend;")
    cpp_quote("typedef int __x_ABI_CMicrosoft_CGraphics_CCanvas_CCanvasTextAntialiasing;")
    cpp_quote("typedef int __x_ABI_CMicrosoft_CGraphics_CCanvas_CCanvasUnits;")
>>>>>>> d4018d68

    //
    // CanvasDrawingSession needs to be activatable in order to support interop
    // (so we can have a ICanvasFactoryNative on the activation factory).  An
    // empty statics interface provides this.
    //
    [version(VERSION), uuid(21729CFC-1D7A-434E-B19B-8B15306B0DA8), exclusiveto(CanvasDrawingSession)]
    interface ICanvasDrawingSessionStatics : IInspectable
    {
    }

    [version(VERSION), uuid(F60AFD09-E623-4BE0-B750-578AA920B1DB), exclusiveto(CanvasDrawingSession)]
    interface ICanvasDrawingSession : IInspectable
        requires Windows.Foundation.IClosable, ICanvasResourceCreatorWithDpi
    {
        HRESULT Clear([in] Windows.UI.Color color);

        //
        // Some of these methods have large numbers of overloads.
        //
        // The following naming scheme is used:
        //
        // {METHOD}(AtCoords)?With(Brush|Color)(And{PARAMn})*
        //
        // Where {METHOD} is the method name and {PARAMn} is the nth additional
        // parameter.
        //
        // Examples:
        //
        //   DrawLineWithBrush(Vector2, Vector2, Brush)   (0 additional parameters)
        //   DrawLineAtCoordsWithBrush(float, float, float, float, Brush)  (0 additional parameters)
        //   DrawLineWithColor(Vector2, Vector2, Color)   (0 additional parameters)
        //   DrawLineAtCoordsWithBrushAndStrokeWidthAndStrokeStyle(float, float, float, float, Brush, float, StrokeStyle) (2 additional parameters)
        //
        // The overloads are sorted by:
        //
        //   - additional parameter count
        //   - Brush before Color
        //   - without-AtCoords before with-AtCoords
        //
        // Default overloads are chosen by picking the richest and most complete functionality:
        //
        //   - Prefer WithBrush over WithColor
        //   - Prefer packed structures (eg. Vector2) over expanded (AtCoords) variants
        //

           
        // 
        // DrawImage
        // 

        [overload("DrawImage"), default_overload]
        HRESULT DrawImage(
            [in] ICanvasImage* image,
            [in] NUMERICS.Vector2 offset);

        [overload("DrawImage"), default_overload]
        HRESULT DrawImageAtCoords(
            [in] ICanvasImage* image,
            [in] float x,
            [in] float y);

        [overload("DrawImage")]
        HRESULT DrawImageAtOrigin(
            [in] ICanvasImage* image);

        [overload("DrawImage")]
        HRESULT DrawImageWithSourceRect(
            [in] ICanvasImage* image,
            [in] NUMERICS.Vector2 offset,
            [in] Windows.Foundation.Rect sourceRect);

        [overload("DrawImage")]
        HRESULT DrawImageWithSourceRectAndInterpolation(
            [in] ICanvasImage* image,
            [in] NUMERICS.Vector2 offset,
            [in] Windows.Foundation.Rect sourceRect,
            [in] CanvasImageInterpolation interpolation);

        [overload("DrawImage")]
        HRESULT DrawImageWithSourceRectAndInterpolationAndComposite(
            [in] ICanvasImage* image,
            [in] NUMERICS.Vector2 offset,
            [in] Windows.Foundation.Rect sourceRect,
            [in] CanvasImageInterpolation interpolation,
            [in] CanvasComposite composite);

        [overload("DrawImage"), default_overload]
        HRESULT DrawImageAtCoordsWithSourceRect(
            [in] ICanvasImage* image,
            [in] float x,
            [in] float y,
            [in] Windows.Foundation.Rect sourceRect);

        [overload("DrawImage"), default_overload]
        HRESULT DrawImageAtCoordsWithSourceRectAndInterpolation(
            [in] ICanvasImage* image,
            [in] float x,
            [in] float y,
            [in] Windows.Foundation.Rect sourceRect,
            [in] CanvasImageInterpolation interpolation);

        [overload("DrawImage"), default_overload]
        HRESULT DrawImageAtCoordsWithSourceRectAndInterpolationAndComposite(
            [in] ICanvasImage* image,
            [in] float x,
            [in] float y,
            [in] Windows.Foundation.Rect sourceRect,
            [in] CanvasImageInterpolation interpolation,
            [in] CanvasComposite composite);

        [overload("DrawImage")]
        HRESULT DrawBitmapWithDestRect(
            [in] CanvasBitmap* bitmap,
            [in] Windows.Foundation.Rect destinationRect);

        [overload("DrawImage")]
        HRESULT DrawBitmapWithDestRectAndSourceRect(
            [in] CanvasBitmap* bitmap,
            [in] Windows.Foundation.Rect destinationRect,
            [in] Windows.Foundation.Rect sourceRect);

        [overload("DrawImage")]
        HRESULT DrawBitmapWithDestRectAndSourceRectAndOpacity(
            [in] CanvasBitmap* bitmap,
            [in] Windows.Foundation.Rect destinationRect,
            [in] Windows.Foundation.Rect sourceRect,
            [in] float opacity);

        [overload("DrawImage")]
        HRESULT DrawBitmapWithDestRectAndSourceRectAndOpacityAndInterpolation(
            [in] CanvasBitmap* bitmap,
            [in] Windows.Foundation.Rect destinationRect,
            [in] Windows.Foundation.Rect sourceRect,
            [in] float opacity,
            [in] CanvasImageInterpolation interpolation);

        [overload("DrawImage")]
        HRESULT DrawBitmapWithDestRectAndSourceRectAndOpacityAndInterpolationAndPerspective(
            [in] CanvasBitmap* bitmap,
            [in] Windows.Foundation.Rect destinationRect,
            [in] Windows.Foundation.Rect sourceRect,
            [in] float opacity,
            [in] CanvasImageInterpolation interpolation,
            [in] NUMERICS.Matrix4x4 perspective);

        //
        // DrawLine
        //
        
        // 0 additional parameters

        [overload("DrawLine"), default_overload]
        HRESULT DrawLineWithBrush(
            [in] NUMERICS.Vector2 point0,
            [in] NUMERICS.Vector2 point1,
            [in] ICanvasBrush* brush);

        [overload("DrawLine")]
        HRESULT DrawLineAtCoordsWithBrush(
            [in] float x0,
            [in] float y0,
            [in] float x1,
            [in] float y1,
            [in] ICanvasBrush* brush);

        [overload("DrawLine")]
        HRESULT DrawLineWithColor(
            [in] NUMERICS.Vector2 point0,
            [in] NUMERICS.Vector2 point1,
            [in] Windows.UI.Color color);

        [overload("DrawLine")]
        HRESULT DrawLineAtCoordsWithColor(
            [in] float x0,
            [in] float y0,
            [in] float x1,
            [in] float y1,
            [in] Windows.UI.Color color);

        // 1 additional parameter (StrokeWidth)

        [overload("DrawLine"), default_overload]
        HRESULT DrawLineWithBrushAndStrokeWidth(
            [in] NUMERICS.Vector2 point0,
            [in] NUMERICS.Vector2 point1,
            [in] ICanvasBrush* brush,
            [in] float strokeWidth);

        [overload("DrawLine"), default_overload]
        HRESULT DrawLineAtCoordsWithBrushAndStrokeWidth(
            [in] float x0,
            [in] float y0,
            [in] float x1,
            [in] float y1,
            [in] ICanvasBrush* brush,
            [in] float strokeWidth);

        [overload("DrawLine")]
        HRESULT DrawLineWithColorAndStrokeWidth(
            [in] NUMERICS.Vector2 point0,
            [in] NUMERICS.Vector2 point1,
            [in] Windows.UI.Color color,
            [in] float strokeWidth);

        [overload("DrawLine")]
        HRESULT DrawLineAtCoordsWithColorAndStrokeWidth(
            [in] float x0,
            [in] float y0,
            [in] float x1,
            [in] float y1,
            [in] Windows.UI.Color color,
            [in] float strokeWidth);

        // 2 additional parameters (StrokeWidth, StrokeStyle)

        [overload("DrawLine"), default_overload]
        HRESULT DrawLineWithBrushAndStrokeWidthAndStrokeStyle(
            [in] NUMERICS.Vector2 point0,
            [in] NUMERICS.Vector2 point1,
            [in] ICanvasBrush* brush,
            [in] float strokeWidth,
            [in] CanvasStrokeStyle* strokeStyle);

        [overload("DrawLine"), default_overload]
        HRESULT DrawLineAtCoordsWithBrushAndStrokeWidthAndStrokeStyle(
            [in] float x0,
            [in] float y0,
            [in] float x1,
            [in] float y1,
            [in] ICanvasBrush* brush,
            [in] float strokeWidth,
            [in] CanvasStrokeStyle* strokeStyle);

        [overload("DrawLine")]
        HRESULT DrawLineWithColorAndStrokeWidthAndStrokeStyle(
            [in] NUMERICS.Vector2 point0,
            [in] NUMERICS.Vector2 point1,
            [in] Windows.UI.Color color,
            [in] float strokeWidth,
            [in] CanvasStrokeStyle* strokeStyle);

        [overload("DrawLine")]
        HRESULT DrawLineAtCoordsWithColorAndStrokeWidthAndStrokeStyle(
            [in] float x0,
            [in] float y0,
            [in] float x1,
            [in] float y1,
            [in] Windows.UI.Color color,
            [in] float strokeWidth,
            [in] CanvasStrokeStyle* strokeStyle);

        //
        // DrawRectangle
        //

        // 0 additional parameters

        [overload("DrawRectangle"), default_overload]
        HRESULT DrawRectangleWithBrush(
            [in] Windows.Foundation.Rect rect,
            [in] ICanvasBrush* brush);

        [overload("DrawRectangle"), default_overload]
        HRESULT DrawRectangleAtCoordsWithBrush(
            [in] float x,
            [in] float y,
            [in] float w,
            [in] float h,
            [in] ICanvasBrush* brush);

        [overload("DrawRectangle")]
        HRESULT DrawRectangleWithColor(
            [in] Windows.Foundation.Rect rect,
            [in] Windows.UI.Color color);

        [overload("DrawRectangle")]
        HRESULT DrawRectangleAtCoordsWithColor(
            [in] float x,
            [in] float y,
            [in] float w,
            [in] float h,
            [in] Windows.UI.Color color);

        // 1 additional parameter (StrokeWidth)

        [overload("DrawRectangle"), default_overload]
        HRESULT DrawRectangleWithBrushAndStrokeWidth(
            [in] Windows.Foundation.Rect rect,
            [in] ICanvasBrush* brush,
            [in] float strokeWidth);

        [overload("DrawRectangle"), default_overload]
        HRESULT DrawRectangleAtCoordsWithBrushAndStrokeWidth(
            [in] float x,
            [in] float y,
            [in] float w,
            [in] float h,
            [in] ICanvasBrush* brush,
            [in] float strokeWidth);

        [overload("DrawRectangle")]
        HRESULT DrawRectangleWithColorAndStrokeWidth(
            [in] Windows.Foundation.Rect rect,
            [in] Windows.UI.Color color,
            [in] float strokeWidth);

        [overload("DrawRectangle")]
        HRESULT DrawRectangleAtCoordsWithColorAndStrokeWidth(
            [in] float x,
            [in] float y,
            [in] float w,
            [in] float h,
            [in] Windows.UI.Color color,
            [in] float strokeWidth);

        // 2 additional parameters (StrokeWidth, StrokeStyle)

        [overload("DrawRectangle"), default_overload]
        HRESULT DrawRectangleWithBrushAndStrokeWidthAndStrokeStyle(
            [in] Windows.Foundation.Rect rect,
            [in] ICanvasBrush* brush,
            [in] float strokeWidth,
            [in] CanvasStrokeStyle* strokeStyle);

        [overload("DrawRectangle"), default_overload]
        HRESULT DrawRectangleAtCoordsWithBrushAndStrokeWidthAndStrokeStyle(
            [in] float x,
            [in] float y,
            [in] float w,
            [in] float h,
            [in] ICanvasBrush* brush,
            [in] float strokeWidth,
            [in] CanvasStrokeStyle* strokeStyle);

        [overload("DrawRectangle")]
        HRESULT DrawRectangleWithColorAndStrokeWidthAndStrokeStyle(
            [in] Windows.Foundation.Rect rect,
            [in] Windows.UI.Color color,
            [in] float strokeWidth,
            [in] CanvasStrokeStyle* strokeStyle);

        [overload("DrawRectangle")]
        HRESULT DrawRectangleAtCoordsWithColorAndStrokeWidthAndStrokeStyle(
            [in] float x,
            [in] float y,
            [in] float w,
            [in] float h,
            [in] Windows.UI.Color color,
            [in] float strokeWidth,
            [in] CanvasStrokeStyle* strokeStyle);

        //
        // FillRectangle
        //

        [overload("FillRectangle"), default_overload]
        HRESULT FillRectangleWithBrush(
            [in] Windows.Foundation.Rect rect,
            [in] ICanvasBrush* brush);

        [overload("FillRectangle"), default_overload]
        HRESULT FillRectangleAtCoordsWithBrush(
            [in] float x,
            [in] float y,
            [in] float w,
            [in] float h,
            [in] ICanvasBrush* brush);

        [overload("FillRectangle")]
        HRESULT FillRectangleWithColor(
            [in] Windows.Foundation.Rect rect,
            [in] Windows.UI.Color color);

        [overload("FillRectangle")]
        HRESULT FillRectangleAtCoordsWithColor(
            [in] float x,
            [in] float y,
            [in] float w,
            [in] float h,
            [in] Windows.UI.Color color);

        //
        // DrawRoundedRectangle
        //

        // 0 additional parameters

        [overload("DrawRoundedRectangle"), default_overload]
        HRESULT DrawRoundedRectangleWithBrush(
            [in] Windows.Foundation.Rect rect,
            [in] float radiusX,
            [in] float radiusY,
            [in] ICanvasBrush* brush);

        [overload("DrawRoundedRectangle"), default_overload]
        HRESULT DrawRoundedRectangleAtCoordsWithBrush(
            [in] float x,
            [in] float y,
            [in] float w,
            [in] float h,
            [in] float radiusX,
            [in] float radiusY,
            [in] ICanvasBrush* brush);

        [overload("DrawRoundedRectangle")]
        HRESULT DrawRoundedRectangleWithColor(
            [in] Windows.Foundation.Rect rect,
            [in] float radiusX,
            [in] float radiusY,
            [in] Windows.UI.Color color);

        [overload("DrawRoundedRectangle")]
        HRESULT DrawRoundedRectangleAtCoordsWithColor(
            [in] float x,
            [in] float y,
            [in] float w,
            [in] float h,
            [in] float radiusX,
            [in] float radiusY,
            [in] Windows.UI.Color color);

        // 1 additional parameter (StrokeWidth)

        [overload("DrawRoundedRectangle"), default_overload]
        HRESULT DrawRoundedRectangleWithBrushAndStrokeWidth(
            [in] Windows.Foundation.Rect rect,
            [in] float radiusX,
            [in] float radiusY,
            [in] ICanvasBrush* brush,
            [in] float strokeWidth);

        [overload("DrawRoundedRectangle"), default_overload]
        HRESULT DrawRoundedRectangleAtCoordsWithBrushAndStrokeWidth(
            [in] float x,
            [in] float y,
            [in] float w,
            [in] float h,
            [in] float radiusX,
            [in] float radiusY,
            [in] ICanvasBrush* brush,
            [in] float strokeWidth);

        [overload("DrawRoundedRectangle")]
        HRESULT DrawRoundedRectangleWithColorAndStrokeWidth(
            [in] Windows.Foundation.Rect rect,
            [in] float radiusX,
            [in] float radiusY,
            [in] Windows.UI.Color color,
            [in] float strokeWidth);

        [overload("DrawRoundedRectangle")]
        HRESULT DrawRoundedRectangleAtCoordsWithColorAndStrokeWidth(
            [in] float x,
            [in] float y,
            [in] float w,
            [in] float h,
            [in] float radiusX,
            [in] float radiusY,
            [in] Windows.UI.Color color,
            [in] float strokeWidth);

        // 2 additional parameters (StrokeWidth, StrokeStyle)

        [overload("DrawRoundedRectangle"), default_overload]
        HRESULT DrawRoundedRectangleWithBrushAndStrokeWidthAndStrokeStyle(
            [in] Windows.Foundation.Rect rect,
            [in] float radiusX,
            [in] float radiusY,
            [in] ICanvasBrush* brush,
            [in] float strokeWidth,
            [in] CanvasStrokeStyle* strokeStyle);

        [overload("DrawRoundedRectangle"), default_overload]
        HRESULT DrawRoundedRectangleAtCoordsWithBrushAndStrokeWidthAndStrokeStyle(
            [in] float x,
            [in] float y,
            [in] float w,
            [in] float h,
            [in] float radiusX,
            [in] float radiusY,
            [in] ICanvasBrush* brush,
            [in] float strokeWidth,
            [in] CanvasStrokeStyle* strokeStyle);

        [overload("DrawRoundedRectangle")]
        HRESULT DrawRoundedRectangleWithColorAndStrokeWidthAndStrokeStyle(
            [in] Windows.Foundation.Rect rect,
            [in] float radiusX,
            [in] float radiusY,
            [in] Windows.UI.Color color,
            [in] float strokeWidth,
            [in] CanvasStrokeStyle* strokeStyle);

        [overload("DrawRoundedRectangle")]
        HRESULT DrawRoundedRectangleAtCoordsWithColorAndStrokeWidthAndStrokeStyle(
            [in] float x,
            [in] float y,
            [in] float w,
            [in] float h,
            [in] float radiusX,
            [in] float radiusY,
            [in] Windows.UI.Color color,
            [in] float strokeWidth,
            [in] CanvasStrokeStyle* strokeStyle);

        //
        // FillRoundedRectangle
        //
        
        [overload("FillRoundedRectangle"), default_overload]
        HRESULT FillRoundedRectangleWithBrush(
            [in] Windows.Foundation.Rect rect,
            [in] float radiusX,
            [in] float radiusY,
            [in] ICanvasBrush* brush);

        [overload("FillRoundedRectangle"), default_overload]
        HRESULT FillRoundedRectangleAtCoordsWithBrush(
            [in] float x,
            [in] float y,
            [in] float w,
            [in] float h,
            [in] float radiusX,
            [in] float radiusY,
            [in] ICanvasBrush* brush);

        [overload("FillRoundedRectangle")]
        HRESULT FillRoundedRectangleWithColor(
            [in] Windows.Foundation.Rect rect,
            [in] float radiusX,
            [in] float radiusY,
            [in] Windows.UI.Color color);

        [overload("FillRoundedRectangle")]
        HRESULT FillRoundedRectangleAtCoordsWithColor(
            [in] float x,
            [in] float y,
            [in] float w,
            [in] float h,
            [in] float radiusX,
            [in] float radiusY,
            [in] Windows.UI.Color color);

        //
        // DrawEllipse
        //

        // 0 additional parameters
        
        [overload("DrawEllipse"), default_overload]
        HRESULT DrawEllipseWithBrush(
            [in] NUMERICS.Vector2 centerPoint,
            [in] float radiusX,
            [in] float radiusY,
            [in] ICanvasBrush* brush);

        [overload("DrawEllipse")]
        HRESULT DrawEllipseAtCoordsWithBrush(
            [in] float x,
            [in] float y,
            [in] float radiusX,
            [in] float radiusY,
            [in] ICanvasBrush* brush);

        [overload("DrawEllipse")]
        HRESULT DrawEllipseWithColor(
            [in] NUMERICS.Vector2 centerPoint,
            [in] float radiusX,
            [in] float radiusY,
            [in] Windows.UI.Color color);

        [overload("DrawEllipse")]
        HRESULT DrawEllipseAtCoordsWithColor(
            [in] float x,
            [in] float y,
            [in] float radiusX,
            [in] float radiusY,
            [in] Windows.UI.Color color);

        // 1 additional parameter (StrokeWidth)

        [overload("DrawEllipse"), default_overload]
        HRESULT DrawEllipseWithBrushAndStrokeWidth(
            [in] NUMERICS.Vector2 centerPoint,
            [in] float radiusX,
            [in] float radiusY,
            [in] ICanvasBrush* brush,
            [in] float strokeWidth);

        [overload("DrawEllipse")]
        HRESULT DrawEllipseAtCoordsWithBrushAndStrokeWidth(
            [in] float x,
            [in] float y,
            [in] float radiusX,
            [in] float radiusY,
            [in] ICanvasBrush* brush,
            [in] float strokeWidth);

        [overload("DrawEllipse")]
        HRESULT DrawEllipseWithColorAndStrokeWidth(
            [in] NUMERICS.Vector2 centerPoint,
            [in] float radiusX,
            [in] float radiusY,
            [in] Windows.UI.Color color,
            [in] float strokeWidth);

        [overload("DrawEllipse")]
        HRESULT DrawEllipseAtCoordsWithColorAndStrokeWidth(
            [in] float x,
            [in] float y,
            [in] float radiusX,
            [in] float radiusY,
            [in] Windows.UI.Color color,
            [in] float strokeWidth);

        // 2 additional parameters (StrokeWidth, StrokeStyle)

        [overload("DrawEllipse"), default_overload]
        HRESULT DrawEllipseWithBrushAndStrokeWidthAndStrokeStyle(
            [in] NUMERICS.Vector2 centerPoint,
            [in] float radiusX,
            [in] float radiusY,
            [in] ICanvasBrush* brush,
            [in] float strokeWidth,
            [in] CanvasStrokeStyle* strokeStyle);

        [overload("DrawEllipse"), default_overload]
        HRESULT DrawEllipseAtCoordsWithBrushAndStrokeWidthAndStrokeStyle(
            [in] float x,
            [in] float y,
            [in] float radiusX,
            [in] float radiusY,
            [in] ICanvasBrush* brush,
            [in] float strokeWidth,
            [in] CanvasStrokeStyle* strokeStyle);

        [overload("DrawEllipse")]
        HRESULT DrawEllipseWithColorAndStrokeWidthAndStrokeStyle(
            [in] NUMERICS.Vector2 centerPoint,
            [in] float radiusX,
            [in] float radiusY,
            [in] Windows.UI.Color color,
            [in] float strokeWidth,
            [in] CanvasStrokeStyle* strokeStyle);

        [overload("DrawEllipse")]
        HRESULT DrawEllipseAtCoordsWithColorAndStrokeWidthAndStrokeStyle(
            [in] float x,
            [in] float y,
            [in] float radiusX,
            [in] float radiusY,
            [in] Windows.UI.Color color,
            [in] float strokeWidth,
            [in] CanvasStrokeStyle* strokeStyle);

        //
        // FillEllipse
        //

        [overload("FillEllipse"), default_overload]
        HRESULT FillEllipseWithBrush(
            [in] NUMERICS.Vector2 centerPoint,
            [in] float radiusX,
            [in] float radiusY,
            [in] ICanvasBrush* brush);

        [overload("FillEllipse"), default_overload]
        HRESULT FillEllipseAtCoordsWithBrush(
            [in] float x,
            [in] float y,
            [in] float radiusX,
            [in] float radiusY,
            [in] ICanvasBrush* brush);

        [overload("FillEllipse")]
        HRESULT FillEllipseWithColor(
            [in] NUMERICS.Vector2 centerPoint,
            [in] float radiusX,
            [in] float radiusY,
            [in] Windows.UI.Color color);

        [overload("FillEllipse")]
        HRESULT FillEllipseAtCoordsWithColor(
            [in] float x,
            [in] float y,
            [in] float radiusX,
            [in] float radiusY,
            [in] Windows.UI.Color color);

        //
        // DrawCircle
        //

        // 0 additional parameters
        
        [overload("DrawCircle"), default_overload]
        HRESULT DrawCircleWithBrush(
            [in] NUMERICS.Vector2 centerPoint,
            [in] float radius,
            [in] ICanvasBrush* brush);

        [overload("DrawCircle")]
        HRESULT DrawCircleAtCoordsWithBrush(
            [in] float x,
            [in] float y,
            [in] float radius,
            [in] ICanvasBrush* brush);

        [overload("DrawCircle")]
        HRESULT DrawCircleWithColor(
            [in] NUMERICS.Vector2 centerPoint,
            [in] float radius,
            [in] Windows.UI.Color color);

        [overload("DrawCircle")]
        HRESULT DrawCircleAtCoordsWithColor(
            [in] float x,
            [in] float y,
            [in] float radius,
            [in] Windows.UI.Color color);

        // 1 additional parameter (StrokeWidth)

        [overload("DrawCircle"), default_overload]
        HRESULT DrawCircleWithBrushAndStrokeWidth(
            [in] NUMERICS.Vector2 centerPoint,
            [in] float radius,
            [in] ICanvasBrush* brush,
            [in] float strokeWidth);

        [overload("DrawCircle")]
        HRESULT DrawCircleAtCoordsWithBrushAndStrokeWidth(
            [in] float x,
            [in] float y,
            [in] float radius,
            [in] ICanvasBrush* brush,
            [in] float strokeWidth);

        [overload("DrawCircle")]
        HRESULT DrawCircleWithColorAndStrokeWidth(
            [in] NUMERICS.Vector2 centerPoint,
            [in] float radius,
            [in] Windows.UI.Color color,
            [in] float strokeWidth);

        [overload("DrawCircle")]
        HRESULT DrawCircleAtCoordsWithColorAndStrokeWidth(
            [in] float x,
            [in] float y,
            [in] float radius,
            [in] Windows.UI.Color color,
            [in] float strokeWidth);

        // 2 additional parameters (StrokeWidth, StrokeStyle)

        [overload("DrawCircle"), default_overload]
        HRESULT DrawCircleWithBrushAndStrokeWidthAndStrokeStyle(
            [in] NUMERICS.Vector2 centerPoint,
            [in] float radius,
            [in] ICanvasBrush* brush,
            [in] float strokeWidth,
            [in] CanvasStrokeStyle* strokeStyle);

        [overload("DrawCircle"), default_overload]
        HRESULT DrawCircleAtCoordsWithBrushAndStrokeWidthAndStrokeStyle(
            [in] float x,
            [in] float y,
            [in] float radius,
            [in] ICanvasBrush* brush,
            [in] float strokeWidth,
            [in] CanvasStrokeStyle* strokeStyle);

        [overload("DrawCircle")]
        HRESULT DrawCircleWithColorAndStrokeWidthAndStrokeStyle(
            [in] NUMERICS.Vector2 centerPoint,
            [in] float radius,
            [in] Windows.UI.Color color,
            [in] float strokeWidth,
            [in] CanvasStrokeStyle* strokeStyle);

        [overload("DrawCircle")]
        HRESULT DrawCircleAtCoordsWithColorAndStrokeWidthAndStrokeStyle(
            [in] float x,
            [in] float y,
            [in] float radius,
            [in] Windows.UI.Color color,
            [in] float strokeWidth,
            [in] CanvasStrokeStyle* strokeStyle);

        //
        // FillCircle
        //

        [overload("FillCircle"), default_overload]
        HRESULT FillCircleWithBrush(
            [in] NUMERICS.Vector2 centerPoint,
            [in] float radius,
            [in] ICanvasBrush* brush);

        [overload("FillCircle"), default_overload]
        HRESULT FillCircleAtCoordsWithBrush(
            [in] float x,
            [in] float y,
            [in] float radius,
            [in] ICanvasBrush* brush);

        [overload("FillCircle")]
        HRESULT FillCircleWithColor(
            [in] NUMERICS.Vector2 centerPoint,
            [in] float radius,
            [in] Windows.UI.Color color);

        [overload("FillCircle")]
        HRESULT FillCircleAtCoordsWithColor(
            [in] float x,
            [in] float y,
            [in] float radius,
            [in] Windows.UI.Color color);

        //
        // DrawText
        //

        // 0 additional parameters

        [overload("DrawText")]
        HRESULT DrawTextAtPointWithColor(
            [in] HSTRING text,
            [in] NUMERICS.Vector2 point,
            [in] Windows.UI.Color color);

        [overload("DrawText")]
        HRESULT DrawTextAtPointCoordsWithColor(
            [in] HSTRING text,
            [in] float x,
            [in] float y,
            [in] Windows.UI.Color color);

        // 1 additional parameter (TextFormat)

        [overload("DrawText")]
        HRESULT DrawTextAtPointWithBrushAndFormat(
            [in] HSTRING text,
            [in] NUMERICS.Vector2 point,
            [in] ICanvasBrush* brush,
            [in] CanvasTextFormat* format);

        [overload("DrawText"), default_overload]
        HRESULT DrawTextAtRectWithBrushAndFormat(
            [in] HSTRING text,
            [in] Windows.Foundation.Rect rectangle,
            [in] ICanvasBrush* brush,
            [in] CanvasTextFormat* format);

        [overload("DrawText"), default_overload]
        HRESULT DrawTextAtPointCoordsWithBrushAndFormat(
            [in] HSTRING text,
            [in] float x,
            [in] float y,
            [in] ICanvasBrush* brush,
            [in] CanvasTextFormat* format);

        [overload("DrawText"), default_overload]
        HRESULT DrawTextAtRectCoordsWithBrushAndFormat(
            [in] HSTRING text,
            [in] float x,
            [in] float y,
            [in] float w,
            [in] float h,
            [in] ICanvasBrush* brush,
            [in] CanvasTextFormat* format);

        [overload("DrawText")]
        HRESULT DrawTextAtPointWithColorAndFormat(
            [in] HSTRING text,
            [in] NUMERICS.Vector2 point,
            [in] Windows.UI.Color color,
            [in] CanvasTextFormat* format);

        [overload("DrawText")]
        HRESULT DrawTextAtRectWithColorAndFormat(
            [in] HSTRING text,
            [in] Windows.Foundation.Rect rectangle,
            [in] Windows.UI.Color color,
            [in] CanvasTextFormat* format);

        [overload("DrawText")]
        HRESULT DrawTextAtPointCoordsWithColorAndFormat(
            [in] HSTRING text,
            [in] float x,
            [in] float y,
            [in] Windows.UI.Color color,
            [in] CanvasTextFormat* format);

        [overload("DrawText")]
        HRESULT DrawTextAtRectCoordsWithColorAndFormat(
            [in] HSTRING text,
            [in] float x,
            [in] float y,
            [in] float w,
            [in] float h,
            [in] Windows.UI.Color color,
            [in] CanvasTextFormat* format);

        //
        // DrawGeometry
        //

        [overload("DrawGeometry"), default_overload]
        HRESULT DrawGeometryWithBrush(
            [in] CanvasGeometry* geometry,
            [in] ICanvasBrush* brush);

        [overload("DrawGeometry")]
        HRESULT DrawGeometryWithColor(
            [in] CanvasGeometry* geometry,
            [in] Windows.UI.Color color);

        // 1 additional parameter (StrokeWidth)

        [overload("DrawGeometry"), default_overload]
        HRESULT DrawGeometryWithBrushAndStrokeWidth(
            [in] CanvasGeometry* geometry,
            [in] ICanvasBrush* brush,
            [in] float strokeWidth);

        [overload("DrawGeometry")]
        HRESULT DrawGeometryWithColorAndStrokeWidth(
            [in] CanvasGeometry* geometry,
            [in] Windows.UI.Color color,
            [in] float strokeWidth);

        // 2 additional parameters (StrokeWidth, StrokeStyle)

        [overload("DrawGeometry"), default_overload]
        HRESULT DrawGeometryWithBrushAndStrokeWidthAndStrokeStyle(
            [in] CanvasGeometry* geometry,
            [in] ICanvasBrush* brush,
            [in] float strokeWidth,
            [in] CanvasStrokeStyle* strokeStyle);

        [overload("DrawGeometry")]
        HRESULT DrawGeometryWithColorAndStrokeWidthAndStrokeStyle(
            [in] CanvasGeometry* geometry,
            [in] Windows.UI.Color color,
            [in] float strokeWidth,
            [in] CanvasStrokeStyle* strokeStyle);

        //
        // FillGeometry
        //
        [overload("FillGeometry"), default_overload]
        HRESULT FillGeometryWithBrush(
            [in] CanvasGeometry* geometry,
            [in] ICanvasBrush* brush);

        [overload("FillGeometry")]
        HRESULT FillGeometryWithColor(
            [in] CanvasGeometry* geometry,
            [in] Windows.UI.Color color);

        //
        // DrawCachedGeometry
        //
        [overload("DrawCachedGeometry"), default_overload]
        HRESULT DrawCachedGeometryWithBrush(
            [in] CanvasCachedGeometry* geometry,
            [in] ICanvasBrush* brush);

        [overload("DrawCachedGeometry")]
        HRESULT DrawCachedGeometryWithColor(
            [in] CanvasCachedGeometry* geometry,
            [in] Windows.UI.Color color);

        //
        // DrawTextLayout
        //
        [overload("DrawTextLayout"), default_overload]
        HRESULT DrawTextLayoutWithBrush(
            [in] CanvasTextLayout* textLayout,
            [in] Microsoft.Graphics.Canvas.Numerics.Vector2 point,
            [in] ICanvasBrush* brush);

        [overload("DrawTextLayout"), default_overload]
        HRESULT DrawTextLayoutAtCoordsWithBrush(
            [in] CanvasTextLayout* textLayout,
            [in] float x,
            [in] float y,
            [in] ICanvasBrush* brush);

        [overload("DrawTextLayout")]
        HRESULT DrawTextLayoutWithColor(
            [in] CanvasTextLayout* textLayout,
            [in] Microsoft.Graphics.Canvas.Numerics.Vector2 point,
            [in] Windows.UI.Color color);

        [overload("DrawTextLayout")]
        HRESULT DrawTextLayoutAtCoordsWithColor(
            [in] CanvasTextLayout* textLayout,
            [in] float x,
            [in] float y,
            [in] Windows.UI.Color color);

        //
        // State properties
        //

        [propget] HRESULT Antialiasing([out, retval] CanvasAntialiasing* value);
        [propput] HRESULT Antialiasing([in] CanvasAntialiasing value);

        [propget] HRESULT Blend([out, retval] CanvasBlend* value);
        [propput] HRESULT Blend([in] CanvasBlend value);

        [propget] HRESULT TextAntialiasing([out, retval] CanvasTextAntialiasing* value);
        [propput] HRESULT TextAntialiasing([in] CanvasTextAntialiasing value);

        [propget] HRESULT Transform([out, retval] NUMERICS.Matrix3x2* value);
        [propput] HRESULT Transform([in] NUMERICS.Matrix3x2 value);

        [propget] HRESULT Units([out, retval] CanvasUnits* value);
        [propput] HRESULT Units([in] CanvasUnits value);

        //
        // CreateLayer
        //

        [overload("CreateLayer")]
        HRESULT CreateLayerWithOpacity(
            [in] float opacity,
            [out, retval] CanvasActiveLayer** layer);

        [overload("CreateLayer"), default_overload]
        HRESULT CreateLayerWithOpacityBrush(
            [in] ICanvasBrush* opacityBrush,
            [out, retval] CanvasActiveLayer** layer);

        [overload("CreateLayer")]
        HRESULT CreateLayerWithOpacityAndClipRectangle(
            [in] float opacity,
            [in] Windows.Foundation.Rect clipRectangle,
            [out, retval] CanvasActiveLayer** layer);

        [overload("CreateLayer")]
        HRESULT CreateLayerWithOpacityBrushAndClipRectangle(
            [in] ICanvasBrush* opacityBrush,
            [in] Windows.Foundation.Rect clipRectangle,
            [out, retval] CanvasActiveLayer** layer);

        [overload("CreateLayer")]
        HRESULT CreateLayerWithOpacityAndClipGeometry(
            [in] float opacity,
            [in] CanvasGeometry* clipGeometry,
            [out, retval] CanvasActiveLayer** layer);

        [overload("CreateLayer"), default_overload]
        HRESULT CreateLayerWithOpacityBrushAndClipGeometry(
            [in] ICanvasBrush* opacityBrush,
            [in] CanvasGeometry* clipGeometry,
            [out, retval] CanvasActiveLayer** layer);

        [overload("CreateLayer")]
        HRESULT CreateLayerWithOpacityAndClipGeometryAndTransform(
            [in] float opacity,
            [in] CanvasGeometry* clipGeometry,
            [in] NUMERICS.Matrix3x2 geometryTransform,
            [out, retval] CanvasActiveLayer** layer);

        [overload("CreateLayer"), default_overload]
        HRESULT CreateLayerWithOpacityBrushAndClipGeometryAndTransform(
            [in] ICanvasBrush* opacityBrush,
            [in] CanvasGeometry* clipGeometry,
            [in] NUMERICS.Matrix3x2 geometryTransform,
            [out, retval] CanvasActiveLayer** layer);

        [overload("CreateLayer")]
        HRESULT CreateLayerWithAllOptions(
            [in] float opacity,
            [in] ICanvasBrush* opacityBrush,
            [in] Windows.Foundation.Rect clipRectangle,
            [in] CanvasGeometry* clipGeometry,
            [in] NUMERICS.Matrix3x2 geometryTransform,
            [in] CanvasLayerOptions options,
            [out, retval] CanvasActiveLayer** layer);
    };

    [version(VERSION), static(ICanvasDrawingSessionStatics, VERSION)]
    runtimeclass CanvasDrawingSession
    {
        [default] interface ICanvasDrawingSession;
    };
}<|MERGE_RESOLUTION|>--- conflicted
+++ resolved
@@ -20,13 +20,9 @@
     cpp_quote("typedef int __x_ABI_CMicrosoft_CGraphics_CCanvas_CNumerics_CMatrix3x2;")
     cpp_quote("typedef int __x_ABI_CWindows_CFoundation_CNumerics_CMatrix3x2;")
     cpp_quote("typedef int __x_ABI_CMicrosoft_CGraphics_CCanvas_CCanvasLayerOptions;")
-<<<<<<< HEAD
-        
-=======
     cpp_quote("typedef int __x_ABI_CMicrosoft_CGraphics_CCanvas_CCanvasBlend;")
     cpp_quote("typedef int __x_ABI_CMicrosoft_CGraphics_CCanvas_CCanvasTextAntialiasing;")
     cpp_quote("typedef int __x_ABI_CMicrosoft_CGraphics_CCanvas_CCanvasUnits;")
->>>>>>> d4018d68
 
     //
     // CanvasDrawingSession needs to be activatable in order to support interop
@@ -1008,7 +1004,7 @@
         [overload("DrawTextLayout"), default_overload]
         HRESULT DrawTextLayoutWithBrush(
             [in] CanvasTextLayout* textLayout,
-            [in] Microsoft.Graphics.Canvas.Numerics.Vector2 point,
+            [in] NUMERICS.Vector2 point,
             [in] ICanvasBrush* brush);
 
         [overload("DrawTextLayout"), default_overload]
@@ -1021,7 +1017,7 @@
         [overload("DrawTextLayout")]
         HRESULT DrawTextLayoutWithColor(
             [in] CanvasTextLayout* textLayout,
-            [in] Microsoft.Graphics.Canvas.Numerics.Vector2 point,
+            [in] NUMERICS.Vector2 point,
             [in] Windows.UI.Color color);
 
         [overload("DrawTextLayout")]
