<?xml version="1.0" encoding="utf-8"?>
<Project ToolsVersion="4.0" xmlns="http://schemas.microsoft.com/developer/msbuild/2003">
  <ItemGroup>
    <Filter Include="xaml">
      <UniqueIdentifier>{fdcd364f-94b4-41c6-a450-ad3bf7b585b5}</UniqueIdentifier>
    </Filter>
    <Filter Include="graphics">
      <UniqueIdentifier>{f4872ea7-55b9-454a-a3c3-9f518957dd75}</UniqueIdentifier>
    </Filter>
    <Filter Include="mocks">
      <UniqueIdentifier>{e95945dc-1e0d-4afb-aa2d-695ce29ca84f}</UniqueIdentifier>
    </Filter>
    <Filter Include="utils">
      <UniqueIdentifier>{bdedfc6e-2e7d-46b8-8e4e-58a8fad86472}</UniqueIdentifier>
    </Filter>
    <Filter Include="stubs">
      <UniqueIdentifier>{c531b9c2-9295-431a-a302-c74e2f1730b4}</UniqueIdentifier>
    </Filter>
    <Filter Include="composition">
      <UniqueIdentifier>{7b54d51e-b689-4225-87a4-c1f1995ccd9b}</UniqueIdentifier>
    </Filter>
  </ItemGroup>
  <ItemGroup>
    <ClCompile Include="$(MSBuildThisFileDirectory)pch.cpp" />
    <ClCompile Include="$(MSBuildThisFileDirectory)xaml\BaseControlUnitTests.cpp">
      <Filter>xaml</Filter>
    </ClCompile>
    <ClCompile Include="$(MSBuildThisFileDirectory)xaml\CanvasAnimatedControlUnitTests.cpp">
      <Filter>xaml</Filter>
    </ClCompile>
    <ClCompile Include="$(MSBuildThisFileDirectory)xaml\CanvasControlUnitTests.cpp">
      <Filter>xaml</Filter>
    </ClCompile>
    <ClCompile Include="$(MSBuildThisFileDirectory)xaml\CanvasImageSourceUnitTests.cpp">
      <Filter>xaml</Filter>
    </ClCompile>
    <ClCompile Include="$(MSBuildThisFileDirectory)xaml\CanvasSharedControlUnitTests.cpp">
      <Filter>xaml</Filter>
    </ClCompile>
    <ClCompile Include="$(MSBuildThisFileDirectory)xaml\CanvasSwapChainPanelUnitTests.cpp">
      <Filter>xaml</Filter>
    </ClCompile>
    <ClCompile Include="$(MSBuildThisFileDirectory)xaml\ControlFixtures.cpp">
      <Filter>xaml</Filter>
    </ClCompile>
    <ClCompile Include="$(MSBuildThisFileDirectory)xaml\RecreatableDeviceManagerTests.cpp">
      <Filter>xaml</Filter>
    </ClCompile>
    <ClCompile Include="$(MSBuildThisFileDirectory)graphics\CanvasBitmapUnitTest.cpp">
      <Filter>graphics</Filter>
    </ClCompile>
    <ClCompile Include="$(MSBuildThisFileDirectory)graphics\CanvasCachedGeometryUnitTests.cpp">
      <Filter>graphics</Filter>
    </ClCompile>
    <ClCompile Include="$(MSBuildThisFileDirectory)graphics\CanvasCommandListUnitTests.cpp">
      <Filter>graphics</Filter>
    </ClCompile>
    <ClCompile Include="$(MSBuildThisFileDirectory)graphics\CanvasDeviceUnitTests.cpp">
      <Filter>graphics</Filter>
    </ClCompile>
    <ClCompile Include="$(MSBuildThisFileDirectory)graphics\CanvasDrawingSessionUnitTests.cpp">
      <Filter>graphics</Filter>
    </ClCompile>
    <ClCompile Include="$(MSBuildThisFileDirectory)graphics\CanvasEffectUnitTest.cpp">
      <Filter>graphics</Filter>
    </ClCompile>
    <ClCompile Include="$(MSBuildThisFileDirectory)graphics\CanvasFontFaceUnitTests.cpp">
      <Filter>graphics</Filter>
    </ClCompile>
    <ClCompile Include="$(MSBuildThisFileDirectory)graphics\CanvasFontSetUnitTests.cpp">
      <Filter>graphics</Filter>
    </ClCompile>
    <ClCompile Include="$(MSBuildThisFileDirectory)graphics\CanvasGeometryUnitTests.cpp">
      <Filter>graphics</Filter>
    </ClCompile>
    <ClCompile Include="$(MSBuildThisFileDirectory)graphics\CanvasGradientBrushUnitTests.cpp">
      <Filter>graphics</Filter>
    </ClCompile>
    <ClCompile Include="$(MSBuildThisFileDirectory)graphics\CanvasGradientMeshUnitTests.cpp">
      <Filter>graphics</Filter>
    </ClCompile>
    <ClCompile Include="$(MSBuildThisFileDirectory)graphics\CanvasImageBrushUnitTests.cpp">
      <Filter>graphics</Filter>
    </ClCompile>
    <ClCompile Include="$(MSBuildThisFileDirectory)graphics\CanvasImageUnitTests.cpp">
      <Filter>graphics</Filter>
    </ClCompile>
    <ClCompile Include="$(MSBuildThisFileDirectory)graphics\CanvasPathBuilderUnitTests.cpp">
      <Filter>graphics</Filter>
    </ClCompile>
    <ClCompile Include="$(MSBuildThisFileDirectory)graphics\CanvasRenderTargetUnitTests.cpp">
      <Filter>graphics</Filter>
    </ClCompile>
    <ClCompile Include="$(MSBuildThisFileDirectory)graphics\CanvasSolidColorBrushUnitTests.cpp">
      <Filter>graphics</Filter>
    </ClCompile>
    <ClCompile Include="$(MSBuildThisFileDirectory)graphics\CanvasStrokeStyleTests.cpp">
      <Filter>graphics</Filter>
    </ClCompile>
    <ClCompile Include="$(MSBuildThisFileDirectory)graphics\CanvasSwapChainUnitTests.cpp">
      <Filter>graphics</Filter>
    </ClCompile>
    <ClCompile Include="$(MSBuildThisFileDirectory)graphics\CanvasTextFormatTests.cpp">
      <Filter>graphics</Filter>
    </ClCompile>
    <ClCompile Include="$(MSBuildThisFileDirectory)graphics\DeviceContextPoolUnitTests.cpp">
      <Filter>graphics</Filter>
    </ClCompile>
    <ClCompile Include="$(MSBuildThisFileDirectory)stubs\StubD2DResources.cpp">
      <Filter>stubs</Filter>
    </ClCompile>
    <ClCompile Include="$(MSBuildThisFileDirectory)utils\AsyncOperationTests.cpp">
      <Filter>utils</Filter>
    </ClCompile>
    <ClCompile Include="$(MSBuildThisFileDirectory)utils\ComArrayTests.cpp">
      <Filter>utils</Filter>
    </ClCompile>
    <ClCompile Include="$(MSBuildThisFileDirectory)utils\ConversionUnitTests.cpp">
      <Filter>utils</Filter>
    </ClCompile>
    <ClCompile Include="$(MSBuildThisFileDirectory)utils\RegisteredEventUnitTests.cpp">
      <Filter>utils</Filter>
    </ClCompile>
    <ClCompile Include="$(MSBuildThisFileDirectory)utils\ResourceManagerUnitTests.cpp">
      <Filter>utils</Filter>
    </ClCompile>
    <ClCompile Include="$(MSBuildThisFileDirectory)utils\VectorTests.cpp">
      <Filter>utils</Filter>
    </ClCompile>
    <ClCompile Include="$(MSBuildThisFileDirectory)utils\WinStringBuilderTests.cpp">
      <Filter>utils</Filter>
    </ClCompile>
    <ClCompile Include="$(MSBuildThisFileDirectory)utils\WinStringTests.cpp">
      <Filter>utils</Filter>
    </ClCompile>
    <ClCompile Include="$(MSBuildThisFileDirectory)graphics\CanvasTextLayoutTests.cpp">
      <Filter>graphics</Filter>
    </ClCompile>
    <ClCompile Include="$(MSBuildThisFileDirectory)xaml\GameLoopThreadTests.cpp">
      <Filter>xaml</Filter>
    </ClCompile>
    <ClCompile Include="$(MSBuildThisFileDirectory)xaml\CanvasVirtualImageSourceUnitTests.cpp">
      <Filter>xaml</Filter>
    </ClCompile>
    <ClCompile Include="$(MSBuildThisFileDirectory)xaml\CanvasVirtualControlUnitTests.cpp">
      <Filter>xaml</Filter>
    </ClCompile>
    <ClCompile Include="$(MSBuildThisFileDirectory)graphics\PolymorphicBitmapInteropUnitTests.cpp">
      <Filter>graphics</Filter>
    </ClCompile>
    <ClCompile Include="$(MSBuildThisFileDirectory)utils\SingletonUnitTests.cpp">
      <Filter>utils</Filter>
    </ClCompile>
    <ClCompile Include="$(MSBuildThisFileDirectory)graphics\CanvasPrintDocumentUnitTests.cpp">
      <Filter>graphics</Filter>
    </ClCompile>
    <ClCompile Include="$(MSBuildThisFileDirectory)utils\MapTests.cpp">
      <Filter>utils</Filter>
    </ClCompile>
    <ClCompile Include="$(MSBuildThisFileDirectory)graphics\CanvasTextRenderingParametersUnitTests.cpp">
      <Filter>graphics</Filter>
    </ClCompile>
<<<<<<< HEAD
    <ClCompile Include="$(MSBuildThisFileDirectory)composition\CanvasCompositionUnitTests.cpp">
      <Filter>composition</Filter>
    </ClCompile>
    <ClCompile Include="$(MSBuildThisFileDirectory)graphics\CanvasSpriteBatchUnitTests.cpp">
      <Filter>graphics</Filter>
    </ClCompile>
=======
    <ClCompile Include="$(MSBuildThisFileDirectory)graphics\CanvasTextRendererUnitTests.cpp">
      <Filter>graphics</Filter>
    </ClCompile>    
>>>>>>> 633a1f98
    <ClCompile Include="$(MSBuildThisFileDirectory)utils\HashUtilitiesTests.cpp">
      <Filter>utils</Filter>
    </ClCompile>
    <ClCompile Include="$(MSBuildThisFileDirectory)graphics\PixelShaderEffectUnitTests.cpp">
      <Filter>graphics</Filter>
    </ClCompile>
    <ClCompile Include="$(MSBuildThisFileDirectory)utils\MathUtilitiesTests.cpp">
      <Filter>utils</Filter>
    </ClCompile>
  </ItemGroup>
  <ItemGroup>
    <ClInclude Include="$(MSBuildThisFileDirectory)pch.h" />
    <ClInclude Include="$(MSBuildThisFileDirectory)xaml\BaseControlTestAdapter.h">
      <Filter>xaml</Filter>
    </ClInclude>
    <ClInclude Include="$(MSBuildThisFileDirectory)xaml\BasicControlFixture.h">
      <Filter>xaml</Filter>
    </ClInclude>
    <ClInclude Include="$(MSBuildThisFileDirectory)xaml\CanvasAnimatedControlTestAdapter.h">
      <Filter>xaml</Filter>
    </ClInclude>
    <ClInclude Include="$(MSBuildThisFileDirectory)xaml\CanvasControlTestAdapter.h">
      <Filter>xaml</Filter>
    </ClInclude>
    <ClInclude Include="$(MSBuildThisFileDirectory)xaml\CanvasSwapChainPanelTestAdapter.h">
      <Filter>xaml</Filter>
    </ClInclude>
    <ClInclude Include="$(MSBuildThisFileDirectory)xaml\ControlFixtures.h">
      <Filter>xaml</Filter>
    </ClInclude>
    <ClInclude Include="$(MSBuildThisFileDirectory)xaml\MockCoreIndependentInputSource.h">
      <Filter>xaml</Filter>
    </ClInclude>
    <ClInclude Include="$(MSBuildThisFileDirectory)xaml\MockDispatcher.h">
      <Filter>xaml</Filter>
    </ClInclude>
    <ClInclude Include="$(MSBuildThisFileDirectory)xaml\MockRecreatableDeviceManager.h">
      <Filter>xaml</Filter>
    </ClInclude>
    <ClInclude Include="$(MSBuildThisFileDirectory)mocks\MockAsyncAction.h">
      <Filter>mocks</Filter>
    </ClInclude>
    <ClInclude Include="$(MSBuildThisFileDirectory)mocks\MockCanvasDevice.h">
      <Filter>mocks</Filter>
    </ClInclude>
    <ClInclude Include="$(MSBuildThisFileDirectory)mocks\MockCanvasDeviceActivationFactory.h">
      <Filter>mocks</Filter>
    </ClInclude>
    <ClInclude Include="$(MSBuildThisFileDirectory)mocks\MockCanvasDrawingSession.h">
      <Filter>mocks</Filter>
    </ClInclude>
    <ClInclude Include="$(MSBuildThisFileDirectory)mocks\MockCanvasImageSourceDrawingSessionFactory.h">
      <Filter>mocks</Filter>
    </ClInclude>
    <ClInclude Include="$(MSBuildThisFileDirectory)mocks\MockCanvasSwapChain.h">
      <Filter>mocks</Filter>
    </ClInclude>
    <ClInclude Include="$(MSBuildThisFileDirectory)mocks\MockCoreApplication.h">
      <Filter>mocks</Filter>
    </ClInclude>
    <ClInclude Include="$(MSBuildThisFileDirectory)mocks\MockD2DBitmap.h">
      <Filter>mocks</Filter>
    </ClInclude>
    <ClInclude Include="$(MSBuildThisFileDirectory)mocks\MockD2DBitmapBrush.h">
      <Filter>mocks</Filter>
    </ClInclude>
    <ClInclude Include="$(MSBuildThisFileDirectory)mocks\MockD2DCommandList.h">
      <Filter>mocks</Filter>
    </ClInclude>
    <ClInclude Include="$(MSBuildThisFileDirectory)mocks\MockD2DDevice.h">
      <Filter>mocks</Filter>
    </ClInclude>
    <ClInclude Include="$(MSBuildThisFileDirectory)mocks\MockD2DDeviceContext.h">
      <Filter>mocks</Filter>
    </ClInclude>
    <ClInclude Include="$(MSBuildThisFileDirectory)mocks\MockD2DEffect.h">
      <Filter>mocks</Filter>
    </ClInclude>
    <ClInclude Include="$(MSBuildThisFileDirectory)mocks\MockD2DFactory.h">
      <Filter>mocks</Filter>
    </ClInclude>
    <ClInclude Include="$(MSBuildThisFileDirectory)mocks\MockD2DGeometrySink.h">
      <Filter>mocks</Filter>
    </ClInclude>
    <ClInclude Include="$(MSBuildThisFileDirectory)mocks\MockD2DGeometryGroup.h">
      <Filter>mocks</Filter>
    </ClInclude>
    <ClInclude Include="$(MSBuildThisFileDirectory)mocks\MockD2DGeometryRealization.h">
      <Filter>mocks</Filter>
    </ClInclude>
    <ClInclude Include="$(MSBuildThisFileDirectory)mocks\MockD2DGradientStopCollection.h">
      <Filter>mocks</Filter>
    </ClInclude>
    <ClInclude Include="$(MSBuildThisFileDirectory)mocks\MockD2DImageBrush.h">
      <Filter>mocks</Filter>
    </ClInclude>
    <ClInclude Include="$(MSBuildThisFileDirectory)mocks\MockD2DLinearGradientBrush.h">
      <Filter>mocks</Filter>
    </ClInclude>
    <ClInclude Include="$(MSBuildThisFileDirectory)mocks\MockD2DPathGeometry.h">
      <Filter>mocks</Filter>
    </ClInclude>
    <ClInclude Include="$(MSBuildThisFileDirectory)mocks\MockD2DRadialGradientBrush.h">
      <Filter>mocks</Filter>
    </ClInclude>
    <ClInclude Include="$(MSBuildThisFileDirectory)mocks\MockD2DSolidColorBrush.h">
      <Filter>mocks</Filter>
    </ClInclude>
    <ClInclude Include="$(MSBuildThisFileDirectory)mocks\MockD2DStrokeStyle.h">
      <Filter>mocks</Filter>
    </ClInclude>
    <ClInclude Include="$(MSBuildThisFileDirectory)mocks\MockD2DTransformedGeometry.h">
      <Filter>mocks</Filter>
    </ClInclude>
    <ClInclude Include="$(MSBuildThisFileDirectory)mocks\MockD3D11Device.h">
      <Filter>mocks</Filter>
    </ClInclude>
    <ClInclude Include="$(MSBuildThisFileDirectory)mocks\MockDWriteFactory.h">
      <Filter>mocks</Filter>
    </ClInclude>
    <ClInclude Include="$(MSBuildThisFileDirectory)mocks\MockDWriteFontCollection.h">
      <Filter>mocks</Filter>
    </ClInclude>
    <ClInclude Include="$(MSBuildThisFileDirectory)mocks\MockDWriteFont.h">
      <Filter>mocks</Filter>
    </ClInclude>
    <ClInclude Include="$(MSBuildThisFileDirectory)mocks\MockDWriteFontFace.h">
      <Filter>mocks</Filter>
    </ClInclude>
    <ClInclude Include="$(MSBuildThisFileDirectory)mocks\MockDWriteFontFaceReference.h">
      <Filter>mocks</Filter>
    </ClInclude>
    <ClInclude Include="$(MSBuildThisFileDirectory)mocks\MockDWriteFontFile.h">
      <Filter>mocks</Filter>
    </ClInclude>
    <ClInclude Include="$(MSBuildThisFileDirectory)mocks\MockDWriteFontSet.h">
      <Filter>mocks</Filter>
    </ClInclude>
    <ClInclude Include="$(MSBuildThisFileDirectory)mocks\MockDWriteInlineObject.h">
      <Filter>mocks</Filter>
    </ClInclude>
    <ClInclude Include="$(MSBuildThisFileDirectory)mocks\MockDWriteRenderingParams.h">
      <Filter>mocks</Filter>
    </ClInclude>
    <ClInclude Include="$(MSBuildThisFileDirectory)mocks\MockDWriteTextLayout.h">
      <Filter>mocks</Filter>
    </ClInclude>
    <ClInclude Include="$(MSBuildThisFileDirectory)mocks\MockDXGIAdapter.h">
      <Filter>mocks</Filter>
    </ClInclude>
    <ClInclude Include="$(MSBuildThisFileDirectory)mocks\MockDXGIFactory.h">
      <Filter>mocks</Filter>
    </ClInclude>
    <ClInclude Include="$(MSBuildThisFileDirectory)mocks\MockDXGIOutput.h">
      <Filter>mocks</Filter>
    </ClInclude>
    <ClInclude Include="$(MSBuildThisFileDirectory)mocks\MockDXGISwapChain.h">
      <Filter>mocks</Filter>
    </ClInclude>
    <ClInclude Include="$(MSBuildThisFileDirectory)mocks\MockHelpers.h">
      <Filter>mocks</Filter>
    </ClInclude>
    <ClInclude Include="$(MSBuildThisFileDirectory)mocks\MockProperties.h">
      <Filter>mocks</Filter>
    </ClInclude>
    <ClInclude Include="$(MSBuildThisFileDirectory)mocks\MockSurfaceImageSource.h">
      <Filter>mocks</Filter>
    </ClInclude>
    <ClInclude Include="$(MSBuildThisFileDirectory)mocks\MockSurfaceImageSourceFactory.h">
      <Filter>mocks</Filter>
    </ClInclude>
    <ClInclude Include="$(MSBuildThisFileDirectory)mocks\MockWICBitmap.h">
      <Filter>mocks</Filter>
    </ClInclude>
    <ClInclude Include="$(MSBuildThisFileDirectory)mocks\MockWICFormatConverter.h">
      <Filter>mocks</Filter>
    </ClInclude>
    <ClInclude Include="$(MSBuildThisFileDirectory)mocks\MockWindow.h">
      <Filter>mocks</Filter>
    </ClInclude>
    <ClInclude Include="$(MSBuildThisFileDirectory)stubs\StubCanvasBrush.h">
      <Filter>stubs</Filter>
    </ClInclude>
    <ClInclude Include="$(MSBuildThisFileDirectory)stubs\StubCanvasDevice.h">
      <Filter>stubs</Filter>
    </ClInclude>
    <ClInclude Include="$(MSBuildThisFileDirectory)stubs\StubCanvasDrawingSessionAdapter.h">
      <Filter>stubs</Filter>
    </ClInclude>
    <ClInclude Include="$(MSBuildThisFileDirectory)stubs\StubCanvasTextLayoutAdapter.h">
      <Filter>stubs</Filter>
    </ClInclude>
    <ClInclude Include="$(MSBuildThisFileDirectory)stubs\StubD2DBrush.h">
      <Filter>stubs</Filter>
    </ClInclude>
    <ClInclude Include="$(MSBuildThisFileDirectory)stubs\StubD2DDeviceContext.h">
      <Filter>stubs</Filter>
    </ClInclude>
    <ClInclude Include="$(MSBuildThisFileDirectory)stubs\StubD2DResources.h">
      <Filter>stubs</Filter>
    </ClInclude>
    <ClInclude Include="$(MSBuildThisFileDirectory)stubs\StubD2DStrokeStyle.h">
      <Filter>stubs</Filter>
    </ClInclude>
    <ClInclude Include="$(MSBuildThisFileDirectory)stubs\StubD3D11Device.h">
      <Filter>stubs</Filter>
    </ClInclude>
    <ClInclude Include="$(MSBuildThisFileDirectory)stubs\StubDxgiAdapter.h">
      <Filter>stubs</Filter>
    </ClInclude>
    <ClInclude Include="$(MSBuildThisFileDirectory)stubs\StubDxgiDevice.h">
      <Filter>stubs</Filter>
    </ClInclude>
    <ClInclude Include="$(MSBuildThisFileDirectory)stubs\StubDxgiSwapChain.h">
      <Filter>stubs</Filter>
    </ClInclude>
    <ClInclude Include="$(MSBuildThisFileDirectory)stubs\StubImageControl.h">
      <Filter>stubs</Filter>
    </ClInclude>
    <ClInclude Include="$(MSBuildThisFileDirectory)stubs\StubSurfaceImageSource.h">
      <Filter>stubs</Filter>
    </ClInclude>
    <ClInclude Include="$(MSBuildThisFileDirectory)stubs\StubSurfaceImageSourceFactory.h">
      <Filter>stubs</Filter>
    </ClInclude>
    <ClInclude Include="$(MSBuildThisFileDirectory)stubs\StubSwapChainPanel.h">
      <Filter>stubs</Filter>
    </ClInclude>
    <ClInclude Include="$(MSBuildThisFileDirectory)stubs\StubUserControl.h">
      <Filter>stubs</Filter>
    </ClInclude>
    <ClInclude Include="$(MSBuildThisFileDirectory)stubs\SwitchableTestBrushFixture.h">
      <Filter>stubs</Filter>
    </ClInclude>
    <ClInclude Include="$(MSBuildThisFileDirectory)stubs\TestEffect.h">
      <Filter>stubs</Filter>
    </ClInclude>
    <ClInclude Include="$(MSBuildThisFileDirectory)utils\Helpers.h">
      <Filter>utils</Filter>
    </ClInclude>
    <ClInclude Include="$(MSBuildThisFileDirectory)mocks\MockD2DGeometrySink.h">
      <Filter>mocks</Filter>
    </ClInclude>
    <ClInclude Include="$(MSBuildThisFileDirectory)mocks\MockD2DPathGeometry.h">
      <Filter>mocks</Filter>
    </ClInclude>
    <ClInclude Include="$(MSBuildThisFileDirectory)mocks\MockSuspendingEventArgs.h">
      <Filter>mocks</Filter>
    </ClInclude>
    <ClInclude Include="$(MSBuildThisFileDirectory)stubs\StubGeometrySink.h">
      <Filter>stubs</Filter>
    </ClInclude>
    <ClInclude Include="$(MSBuildThisFileDirectory)stubs\StubD2DEffect.h">
      <Filter>stubs</Filter>
    </ClInclude>
    <ClInclude Include="$(MSBuildThisFileDirectory)xaml\StubDispatcher.h">
      <Filter>stubs</Filter>
    </ClInclude>
    <ClInclude Include="$(MSBuildThisFileDirectory)stubs\StubResourceCreatorWithDpi.h">
      <Filter>stubs</Filter>
    </ClInclude>
    <ClInclude Include="$(MSBuildThisFileDirectory)stubs\StubStorageFile.h">
      <Filter>stubs</Filter>
    </ClInclude>
    <ClInclude Include="$(MSBuildThisFileDirectory)stubs\StubStorageFileStatics.h">
      <Filter>stubs</Filter>
    </ClInclude>
    <ClInclude Include="$(MSBuildThisFileDirectory)mocks\MockCoreWindow.h">
      <Filter>mocks</Filter>
    </ClInclude>
    <ClInclude Include="$(MSBuildThisFileDirectory)mocks\MockD2DEllipseGeometry.h">
      <Filter>mocks</Filter>
    </ClInclude>
    <ClInclude Include="$(MSBuildThisFileDirectory)mocks\MockD2DGradientMesh.h">
      <Filter>mocks</Filter>
    </ClInclude>
    <ClInclude Include="$(MSBuildThisFileDirectory)mocks\MockD2DRectangleGeometry.h">
      <Filter>mocks</Filter>
    </ClInclude>
    <ClInclude Include="$(MSBuildThisFileDirectory)mocks\MockD2DRoundedRectangleGeometry.h">
      <Filter>mocks</Filter>
    </ClInclude>
    <ClInclude Include="$(MSBuildThisFileDirectory)mocks\MockStorageFileStatics.h">
      <Filter>mocks</Filter>
    </ClInclude>
    <ClInclude Include="$(MSBuildThisFileDirectory)mocks\MockVirtualSurfaceImageSource.h">
      <Filter>mocks</Filter>
    </ClInclude>
    <ClInclude Include="$(MSBuildThisFileDirectory)mocks\MockVirtualSurfaceImageSourceFactory.h">
      <Filter>mocks</Filter>
    </ClInclude>
    <ClInclude Include="$(MSBuildThisFileDirectory)mocks\MockCanvasVirtualImageSource.h">
      <Filter>mocks</Filter>
    </ClInclude>
    <ClInclude Include="$(MSBuildThisFileDirectory)stubs\StubCanvasVirtualImageSource.h">
      <Filter>stubs</Filter>
    </ClInclude>
    <ClInclude Include="$(MSBuildThisFileDirectory)stubs\StubFontManagerAdapter.h">
      <Filter>stubs</Filter>
    </ClInclude>
    <ClInclude Include="$(MSBuildThisFileDirectory)stubs\TestDeviceAdapter.h">
      <Filter>stubs</Filter>
    </ClInclude>
    <ClInclude Include="$(MSBuildThisFileDirectory)stubs\TestBitmapAdapter.h">
      <Filter>stubs</Filter>
    </ClInclude>
    <ClInclude Include="$(MSBuildThisFileDirectory)mocks\MockDWriteTextFormat.h">
      <Filter>mocks</Filter>
    </ClInclude>
    <ClInclude Include="$(MSBuildThisFileDirectory)stubs\StubDWriteTextFormat.h">
      <Filter>stubs</Filter>
    </ClInclude>
    <ClInclude Include="$(MSBuildThisFileDirectory)mocks\MockDWriteFontFamily.h">
      <Filter>mocks</Filter>
    </ClInclude>
    <ClInclude Include="$(MSBuildThisFileDirectory)mocks\MockDWriteLocalizedStrings.h">
      <Filter>mocks</Filter>
    </ClInclude>
    <ClInclude Include="$(MSBuildThisFileDirectory)mocks\MockPrintControl.h">
      <Filter>mocks</Filter>
    </ClInclude>
    <ClInclude Include="$(MSBuildThisFileDirectory)mocks\MockPrintDocumentPackageTarget.h">
      <Filter>mocks</Filter>
    </ClInclude>
    <ClInclude Include="$(MSBuildThisFileDirectory)mocks\MockPrintPreviewDxgiPackageTarget.h">
      <Filter>mocks</Filter>
    </ClInclude>
    <ClInclude Include="$(MSBuildThisFileDirectory)mocks\MockPrintTaskOptions.h">
      <Filter>mocks</Filter>
    </ClInclude>
    <ClInclude Include="$(MSBuildThisFileDirectory)mocks\MockCompositor.h">
      <Filter>mocks</Filter>
    </ClInclude>
    <ClInclude Include="$(MSBuildThisFileDirectory)mocks\MockCompositionDrawingSurface.h">
      <Filter>mocks</Filter>
    </ClInclude>
    <ClInclude Include="$(MSBuildThisFileDirectory)mocks\MockCompositionGraphicsDevice.h">
      <Filter>mocks</Filter>
    </ClInclude>
    <ClInclude Include="$(MSBuildThisFileDirectory)utils\ApiInformationTestAdapter.h">
      <Filter>utils</Filter>
    </ClInclude>
    <ClInclude Include="$(MSBuildThisFileDirectory)mocks\MockD2DDrawInfo.h">
      <Filter>mocks</Filter>
    </ClInclude>
    <ClInclude Include="$(MSBuildThisFileDirectory)mocks\MockD2DTransformGraph.h">
      <Filter>mocks</Filter>
    </ClInclude>
    <ClInclude Include="$(MSBuildThisFileDirectory)mocks\MockD2DEffectContext.h">
      <Filter>mocks</Filter>
    </ClInclude>
    <ClInclude Include="$(MSBuildThisFileDirectory)stubs\LocalizedFontNames.h">
      <Filter>stubs</Filter>
    </ClInclude>
    <ClInclude Include="$(MSBuildThisFileDirectory)mocks\MockDWriteStringList.h" />
  </ItemGroup>
  <ItemGroup>
    <Text Include="$(MSBuildThisFileDirectory)readme.txt" />
  </ItemGroup>
</Project><|MERGE_RESOLUTION|>--- conflicted
+++ resolved
@@ -160,18 +160,15 @@
     <ClCompile Include="$(MSBuildThisFileDirectory)graphics\CanvasTextRenderingParametersUnitTests.cpp">
       <Filter>graphics</Filter>
     </ClCompile>
-<<<<<<< HEAD
     <ClCompile Include="$(MSBuildThisFileDirectory)composition\CanvasCompositionUnitTests.cpp">
       <Filter>composition</Filter>
     </ClCompile>
     <ClCompile Include="$(MSBuildThisFileDirectory)graphics\CanvasSpriteBatchUnitTests.cpp">
       <Filter>graphics</Filter>
     </ClCompile>
-=======
     <ClCompile Include="$(MSBuildThisFileDirectory)graphics\CanvasTextRendererUnitTests.cpp">
       <Filter>graphics</Filter>
     </ClCompile>    
->>>>>>> 633a1f98
     <ClCompile Include="$(MSBuildThisFileDirectory)utils\HashUtilitiesTests.cpp">
       <Filter>utils</Filter>
     </ClCompile>
