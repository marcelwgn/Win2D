--- conflicted
+++ resolved
@@ -124,13 +124,12 @@
     <ClCompile Include="$(MSBuildThisFileDirectory)utils\WinStringTests.cpp">
       <Filter>utils</Filter>
     </ClCompile>
-<<<<<<< HEAD
     <ClCompile Include="$(MSBuildThisFileDirectory)graphics\CanvasGeometryUnitTests.cpp">
       <Filter>graphics</Filter>
     </ClCompile>
-=======
-    <ClCompile Include="$(MSBuildThisFileDirectory)graphics\CanvasTextLayoutTests.cpp" />
->>>>>>> d4018d68
+    <ClCompile Include="$(MSBuildThisFileDirectory)graphics\CanvasTextLayoutTests.cpp">
+      <Filter>graphics</Filter>
+    </ClCompile>
   </ItemGroup>
   <ItemGroup>
     <ClInclude Include="$(MSBuildThisFileDirectory)pch.h" />
