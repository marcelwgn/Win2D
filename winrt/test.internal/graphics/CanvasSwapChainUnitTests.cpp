// Copyright (c) Microsoft Corporation. All rights reserved.
//
// Licensed under the Apache License, Version 2.0 (the "License"); you may
// not use these files except in compliance with the License. You may obtain
// a copy of the License at http://www.apache.org/licenses/LICENSE-2.0
//
// Unless required by applicable law or agreed to in writing, software
// distributed under the License is distributed on an "AS IS" BASIS, WITHOUT
// WARRANTIES OR CONDITIONS OF ANY KIND, either express or implied. See the
// License for the specific language governing permissions and limitations
// under the License.

#include "pch.h"
#include "MockCoreWindow.h"
#include "MockDXGIAdapter.h"
#include "MockDXGIFactory.h"

TEST_CLASS(CanvasSwapChainUnitTests)
{
    struct StubDeviceFixture
    {
        std::shared_ptr<CanvasSwapChainManager> m_swapChainManager;
        ComPtr<StubCanvasDevice> m_canvasDevice;

        StubDeviceFixture()
        {
            m_canvasDevice = Make<StubCanvasDevice>();
            m_swapChainManager = std::make_shared<CanvasSwapChainManager>();
            
            m_canvasDevice->CreateSwapChainForCompositionMethod.AllowAnyCall([=](int32_t, int32_t, DirectXPixelFormat, int32_t, CanvasAlphaMode)
            {
                auto dxgiSwapChain = Make<MockDxgiSwapChain>();
                dxgiSwapChain->SetMatrixTransformMethod.SetExpectedCalls(1);
                return dxgiSwapChain;
            });
        }

        ComPtr<CanvasSwapChain> CreateTestSwapChain(float dpi = DEFAULT_DPI)
        {
            return m_swapChainManager->Create(
                m_canvasDevice.Get(),
                1.0f,
                1.0f,
<<<<<<< HEAD
                PIXEL_FORMAT(B8G8R8A8UIntNormalized),
                2,
                CanvasAlphaMode::Premultiplied,
=======
                CanvasSwapChain::DefaultPixelFormat,
                CanvasSwapChain::DefaultBufferCount,
                CanvasSwapChain::DefaultCompositionAlphaMode,
>>>>>>> d4018d68
                dpi);
        }
    };

    TEST_METHOD_EX(CanvasSwapChain_Creation)
    {
        StubDeviceFixture f;

        const int dpiScale = 2;

        f.m_canvasDevice->CreateSwapChainForCompositionMethod.SetExpectedCalls(1, 
            [=](int32_t widthInPixels, int32_t heightInPixels, DirectXPixelFormat format, int32_t bufferCount, CanvasAlphaMode alphaMode)
            {
                Assert::AreEqual(23 * dpiScale, widthInPixels);
                Assert::AreEqual(45 * dpiScale, heightInPixels);
                Assert::AreEqual(PIXEL_FORMAT(B8G8R8A8UIntNormalizedSrgb), format);
                Assert::AreEqual(4, bufferCount);
                Assert::AreEqual(CanvasAlphaMode::Ignore, alphaMode);

                auto dxgiSwapChain = Make<MockDxgiSwapChain>();

                dxgiSwapChain->SetMatrixTransformMethod.SetExpectedCalls(1, [=](DXGI_MATRIX_3X2_F const* matrix)
                {
                    Assert::AreEqual(1.0f / dpiScale, matrix->_11);
                    Assert::AreEqual(0.0f, matrix->_12);
                    Assert::AreEqual(0.0f, matrix->_21);
                    Assert::AreEqual(1.0f / dpiScale, matrix->_22);
                    Assert::AreEqual(0.0f, matrix->_31);
                    Assert::AreEqual(0.0f, matrix->_32);

                    return S_OK;
                });

                return dxgiSwapChain;
            });

        auto swapChain = f.m_swapChainManager->Create(
            f.m_canvasDevice.Get(),
            23.0f,
            45.0f,
            PIXEL_FORMAT(B8G8R8A8UIntNormalizedSrgb),
            4,
            CanvasAlphaMode::Ignore,
            DEFAULT_DPI * dpiScale);

        float dpi = 0;
        ThrowIfFailed(swapChain->get_Dpi(&dpi));
        Assert::AreEqual(DEFAULT_DPI * dpiScale, dpi);
    }

    struct MockDxgiFixture
    {
        ComPtr<MockDxgiFactory> DxgiFactory;
        ComPtr<MockDxgiDevice> DxgiDevice;
        ComPtr<CanvasDevice> Device;
        std::shared_ptr<CanvasSwapChainManager> SwapChainManager;

        MockDxgiFixture()
            : DxgiFactory(Make<MockDxgiFactory>())
            , DxgiDevice(Make<MockDxgiDevice>())
            , SwapChainManager(std::make_shared<CanvasSwapChainManager>())
        {
            auto dxgiAdapter = Make<MockDxgiAdapter>();
            dxgiAdapter->GetParentMethod.AllowAnyCall(
                [=] (IID const& iid, void** out)
                {
                    Assert::AreEqual(__uuidof(IDXGIFactory2), iid);
                    return DxgiFactory.CopyTo(reinterpret_cast<IDXGIFactory2**>(out));
                });

            DxgiDevice->MockGetParent =
                [=] (IID const& iid, void** out)
                {
                    Assert::AreEqual(__uuidof(IDXGIAdapter2), iid);
                    return dxgiAdapter.CopyTo(reinterpret_cast<IDXGIAdapter2**>(out));
                };

            auto d2dDevice = Make<MockD2DDevice>(DxgiDevice.Get());

            auto resourceCreationAdapter = std::make_shared<TestDeviceResourceCreationAdapter>();
            auto deviceManager = std::make_shared<CanvasDeviceManager>(resourceCreationAdapter);

            Device = deviceManager->GetOrCreate(d2dDevice.Get());
        }
    };

    struct CoreWindowFixture : public MockDxgiFixture
    {
        ComPtr<MockCoreWindow> Window;
        
        CoreWindowFixture()
            : Window(Make<MockCoreWindow>())
        {
        }
    };

    TEST_METHOD_EX(CanvasSwapChain_CreateForCoreWindowWithDpi)
    {
        CoreWindowFixture f;

        auto anyWidthInDips = 100.0f;
        auto anyHeightInDips = 200.0f;
        auto anyDpi = 50.0f;

        auto dxgiSwapChain = Make<MockDxgiSwapChain>();

        f.Window->get_BoundsMethod.SetExpectedCalls(1,
            [&] (Rect* bounds)
            {
                bounds->X = 123;
                bounds->Y = 456;
                bounds->Width = anyWidthInDips;
                bounds->Height = anyHeightInDips;
                return S_OK;
            });

        f.DxgiFactory->CreateSwapChainForCoreWindowMethod.SetExpectedCalls(1,
            [&] (IUnknown* device, IUnknown* window, const DXGI_SWAP_CHAIN_DESC1* desc, IDXGIOutput* restrictToOutput, IDXGISwapChain1** swapChain)
            {
                Assert::IsTrue(IsSameInstance(f.DxgiDevice.Get(), device));
                Assert::IsTrue(IsSameInstance(f.Window.Get(), window));
                Assert::IsNull(restrictToOutput);
                Assert::IsNotNull(swapChain);

                Assert::AreEqual<int>(DipsToPixels(anyWidthInDips, anyDpi), desc->Width);
                Assert::AreEqual<int>(DipsToPixels(anyHeightInDips, anyDpi), desc->Height);
                Assert::AreEqual(static_cast<DXGI_FORMAT>(CanvasSwapChain::DefaultPixelFormat), desc->Format);
                Assert::AreEqual(false, !!desc->Stereo);
                Assert::AreEqual(1U, desc->SampleDesc.Count);
                Assert::AreEqual(0U, desc->SampleDesc.Quality);
                Assert::IsTrue(DXGI_USAGE_RENDER_TARGET_OUTPUT == desc->BufferUsage);
                Assert::AreEqual<int>(CanvasSwapChain::DefaultBufferCount, desc->BufferCount);
                Assert::IsTrue(DXGI_SCALING_STRETCH == desc->Scaling);
                Assert::IsTrue(DXGI_SWAP_EFFECT_FLIP_SEQUENTIAL == desc->SwapEffect);
                Assert::IsTrue(ToDxgiAlphaMode(CanvasSwapChain::DefaultCoreWindowAlphaMode) == desc->AlphaMode);
                Assert::AreEqual(0U, desc->Flags);
                
                return dxgiSwapChain.CopyTo(swapChain);
            });

        auto sc = f.SwapChainManager->Create(
            f.Device.Get(),
            f.Window.Get(),
            anyDpi);

        auto wrappedSc = GetWrappedResource<IDXGISwapChain1>(sc);
        Assert::IsTrue(IsSameInstance(dxgiSwapChain.Get(), wrappedSc.Get()));
    }

    TEST_METHOD_EX(CanvasSwapChain_CreateForCoreWindowWithDpi_ErrorCases)
    {
        CoreWindowFixture f;

        auto anyDpi = 123.0f;

        f.Window->get_BoundsMethod.AllowAnyCall(
            [&] (Rect* bounds)
            {
                bounds->X = 123;
                bounds->Y = 456;
                bounds->Width = 789;
                bounds->Height = 101112;
                return S_OK;
            });

        ExpectHResultException(E_INVALIDARG, [&] { f.SwapChainManager->Create(nullptr, f.Window.Get(), anyDpi); });
        ExpectHResultException(E_INVALIDARG, [&] { f.SwapChainManager->Create(f.Device.Get(), nullptr, anyDpi); });
        ExpectHResultException(E_INVALIDARG, [&] { f.SwapChainManager->Create(f.Device.Get(), f.Window.Get(), -1.0f); });
    }

    TEST_METHOD_EX(CanvasSwapChain_CreateForCoreWindowWithAllOptionsAndDpi)
    {
        CoreWindowFixture f;

        auto anyWidthInDips = 100.0f;
        auto anyHeightInDips = 200.0f;
        auto anyPixelFormat = DirectXPixelFormat::R8G8B8A8UIntNormalized;
        auto anyBufferCount = 3;
        auto anyDpi = 50.0f;

        auto dxgiSwapChain = Make<MockDxgiSwapChain>();

        f.DxgiFactory->CreateSwapChainForCoreWindowMethod.SetExpectedCalls(1,
            [&] (IUnknown* device, IUnknown* window, const DXGI_SWAP_CHAIN_DESC1* desc, IDXGIOutput* restrictToOutput, IDXGISwapChain1** swapChain)
            {
                Assert::IsTrue(IsSameInstance(f.DxgiDevice.Get(), device));
                Assert::IsTrue(IsSameInstance(f.Window.Get(), window));
                Assert::IsNull(restrictToOutput);
                Assert::IsNotNull(swapChain);

                Assert::AreEqual<int>(DipsToPixels(anyWidthInDips, anyDpi), desc->Width);
                Assert::AreEqual<int>(DipsToPixels(anyHeightInDips, anyDpi), desc->Height);
                Assert::AreEqual(static_cast<DXGI_FORMAT>(anyPixelFormat), desc->Format);
                Assert::AreEqual(false, !!desc->Stereo);
                Assert::AreEqual(1U, desc->SampleDesc.Count);
                Assert::AreEqual(0U, desc->SampleDesc.Quality);
                Assert::IsTrue(DXGI_USAGE_RENDER_TARGET_OUTPUT == desc->BufferUsage);
                Assert::AreEqual<int>(anyBufferCount, desc->BufferCount);
                Assert::IsTrue(DXGI_SCALING_STRETCH == desc->Scaling);
                Assert::IsTrue(DXGI_SWAP_EFFECT_FLIP_SEQUENTIAL == desc->SwapEffect);
                Assert::AreEqual(0U, desc->Flags);
                
                return dxgiSwapChain.CopyTo(swapChain);
            });

        auto sc = f.SwapChainManager->Create(
            f.Device.Get(),
            f.Window.Get(),
            anyWidthInDips,
            anyHeightInDips,
            anyPixelFormat,
            anyBufferCount,
            anyDpi);

        auto wrappedSc = GetWrappedResource<IDXGISwapChain1>(sc);
        Assert::IsTrue(IsSameInstance(dxgiSwapChain.Get(), wrappedSc.Get()));
    }


    TEST_METHOD_EX(CanvasSwapChain_CreateForCoreWindowWithAllOptionsAndDpi_ErrorCases)
    {
        CoreWindowFixture f;

        auto anyWidthInDips = 100.0f;
        auto anyHeightInDips = 200.0f;
        auto anyPixelFormat = DirectXPixelFormat::R8G8B8A8UIntNormalized;
        auto anyBufferCount = 3;
        auto anyDpi = 50.0f;

        ExpectHResultException(E_INVALIDARG, [&] { f.SwapChainManager->Create((ICanvasDevice*)nullptr, f.Window.Get(), anyWidthInDips, anyHeightInDips, anyPixelFormat, anyBufferCount, anyDpi); });
        ExpectHResultException(E_INVALIDARG, [&] { f.SwapChainManager->Create(f.Device.Get(), (ICoreWindow*)nullptr, anyWidthInDips, anyHeightInDips, anyPixelFormat, anyBufferCount, anyDpi); });
        ExpectHResultException(E_INVALIDARG, [&] { f.SwapChainManager->Create(f.Device.Get(), f.Window.Get(), -1.0f, anyHeightInDips, anyPixelFormat, anyBufferCount, anyDpi); });
        ExpectHResultException(E_INVALIDARG, [&] { f.SwapChainManager->Create(f.Device.Get(), f.Window.Get(), anyWidthInDips, -1.0f, anyPixelFormat, anyBufferCount, anyDpi); });
        ExpectHResultException(E_INVALIDARG, [&] { f.SwapChainManager->Create(f.Device.Get(), f.Window.Get(), anyWidthInDips, anyHeightInDips, anyPixelFormat, -1, anyDpi); });
        ExpectHResultException(E_INVALIDARG, [&] { f.SwapChainManager->Create(f.Device.Get(), f.Window.Get(), anyWidthInDips, anyHeightInDips, anyPixelFormat, anyBufferCount, -1.0f); });
    }


    struct FullDeviceFixture : public MockDxgiFixture
    {
    public:
        ComPtr<CanvasSwapChain> CreateTestSwapChain(float width, float height, int32_t bufferCount)
        {
            return SwapChainManager->Create(
                Device.Get(),
                width,
                height,
<<<<<<< HEAD
                PIXEL_FORMAT(B8G8R8A8UIntNormalized),
=======
                CanvasSwapChain::DefaultPixelFormat,
>>>>>>> d4018d68
                bufferCount,
                CanvasSwapChain::DefaultCompositionAlphaMode,
                DEFAULT_DPI);
        }
    };

    TEST_METHOD_EX(CanvasSwapChain_Creation_InvalidParameters)
    {
        FullDeviceFixture f0;
        ExpectHResultException(E_INVALIDARG, [&]  {  f0.CreateTestSwapChain(-1, 100, 2); });

        FullDeviceFixture f1;
        ExpectHResultException(E_INVALIDARG, [&]  {  f1.CreateTestSwapChain(123, -3, 2); });

        FullDeviceFixture f2;
        ExpectHResultException(E_INVALIDARG, [&]  {  f2.CreateTestSwapChain(100, 100, -3); });
    }

    TEST_METHOD_EX(CanvasSwapChain_Closed)
    {
        StubDeviceFixture f;

        auto canvasSwapChain = f.CreateTestSwapChain();

        Assert::AreEqual(S_OK, canvasSwapChain->Close());

        ComPtr<ICanvasDrawingSession> drawingSession;
        Assert::AreEqual(RO_E_CLOSED, canvasSwapChain->CreateDrawingSession(Color{}, &drawingSession));

        Size s;
        BitmapSize bs;
        Assert::AreEqual(RO_E_CLOSED, canvasSwapChain->get_Size(&s));
        Assert::AreEqual(RO_E_CLOSED, canvasSwapChain->get_SizeInPixels(&bs));

        DirectXPixelFormat pixelFormat;
        Assert::AreEqual(RO_E_CLOSED, canvasSwapChain->get_Format(&pixelFormat));

        int32_t i;
        Assert::AreEqual(RO_E_CLOSED, canvasSwapChain->get_BufferCount(&i));

        CanvasAlphaMode alphaMode;
        Assert::AreEqual(RO_E_CLOSED, canvasSwapChain->get_AlphaMode(&alphaMode));

        Assert::AreEqual(RO_E_CLOSED, canvasSwapChain->get_SourceSize(&s));
        Assert::AreEqual(RO_E_CLOSED, canvasSwapChain->put_SourceSize(Size{ 1, 1 }));

        Matrix3x2 m;
        Assert::AreEqual(RO_E_CLOSED, canvasSwapChain->get_TransformMatrix(&m));
        Assert::AreEqual(RO_E_CLOSED, canvasSwapChain->put_TransformMatrix(Matrix3x2{}));

        CanvasSwapChainRotation r;
        Assert::AreEqual(RO_E_CLOSED, canvasSwapChain->get_Rotation(&r));
        Assert::AreEqual(RO_E_CLOSED, canvasSwapChain->put_Rotation(CanvasSwapChainRotation::None));

        Assert::AreEqual(RO_E_CLOSED, canvasSwapChain->ResizeBuffersWithSize(2, 2));
        Assert::AreEqual(RO_E_CLOSED, canvasSwapChain->ResizeBuffersWithAllOptions(2, 2, PIXEL_FORMAT(B8G8R8A8UIntNormalized), 2));

        ComPtr<ICanvasDevice> device;
        Assert::AreEqual(RO_E_CLOSED, canvasSwapChain->get_Device(&device));
    }


    TEST_METHOD_EX(CanvasSwapChain_NullArgs)
    {
        StubDeviceFixture f;

        auto canvasSwapChain = f.CreateTestSwapChain();

        Assert::AreEqual(E_INVALIDARG, canvasSwapChain->CreateDrawingSession(Color{}, nullptr));
        Assert::AreEqual(E_INVALIDARG, canvasSwapChain->get_Size(nullptr));
        Assert::AreEqual(E_INVALIDARG, canvasSwapChain->get_SizeInPixels(nullptr));
        Assert::AreEqual(E_INVALIDARG, canvasSwapChain->get_Dpi(nullptr));
        Assert::AreEqual(E_INVALIDARG, canvasSwapChain->get_Format(nullptr));
        Assert::AreEqual(E_INVALIDARG, canvasSwapChain->get_BufferCount(nullptr));
        Assert::AreEqual(E_INVALIDARG, canvasSwapChain->get_AlphaMode(nullptr));
        Assert::AreEqual(E_INVALIDARG, canvasSwapChain->get_Device(nullptr));
    }

    void ResetForPropertyTest(ComPtr<MockDxgiSwapChain>& swapChain)
    {
        swapChain->GetDesc1Method.SetExpectedCalls(1,
            [=](DXGI_SWAP_CHAIN_DESC1* desc)
            {
                desc->Width = 123;
                desc->Height = 456;
                desc->Format = DXGI_FORMAT_R16G16B16A16_UNORM;
                desc->BufferCount = 5;
                desc->AlphaMode = DXGI_ALPHA_MODE_IGNORE;
                return S_OK;
            });
    }

    TEST_METHOD_EX(CanvasSwapChain_Properties)
    {
        StubDeviceFixture f;

        const float testDpi = 144;

        auto swapChain = Make<MockDxgiSwapChain>();

        swapChain->SetMatrixTransformMethod.SetExpectedCalls(1);

        f.m_canvasDevice->CreateSwapChainForCompositionMethod.AllowAnyCall([=](int32_t, int32_t, DirectXPixelFormat, int32_t, CanvasAlphaMode)
        {
            return swapChain;
        });

        auto canvasSwapChain = f.CreateTestSwapChain(testDpi);

        int32_t i;
        Size size;
        BitmapSize bitmapSize;
        float dpi;
        DirectXPixelFormat pixelFormat;
        CanvasAlphaMode alphaMode;
        ComPtr<ICanvasDevice> device;

        ResetForPropertyTest(swapChain);
        ThrowIfFailed(canvasSwapChain->get_Size(&size));
        Assert::AreEqual(123.0f * DEFAULT_DPI / testDpi, size.Width);
        Assert::AreEqual(456.0f * DEFAULT_DPI / testDpi, size.Height);

        ResetForPropertyTest(swapChain);
        ThrowIfFailed(canvasSwapChain->get_SizeInPixels(&bitmapSize));
        Assert::AreEqual(123u, bitmapSize.Width);
        Assert::AreEqual(456u, bitmapSize.Height);
        
        swapChain->GetDesc1Method.SetExpectedCalls(0);
        ThrowIfFailed(canvasSwapChain->get_Dpi(&dpi));
        Assert::AreEqual(testDpi, dpi);

        ResetForPropertyTest(swapChain);
        ThrowIfFailed(canvasSwapChain->get_Format(&pixelFormat));
        Assert::AreEqual(PIXEL_FORMAT(R16G16B16A16UIntNormalized), pixelFormat);

        ResetForPropertyTest(swapChain);
        ThrowIfFailed(canvasSwapChain->get_BufferCount(&i));
        Assert::AreEqual(5, i);

        ResetForPropertyTest(swapChain);
        ThrowIfFailed(canvasSwapChain->get_AlphaMode(&alphaMode));
        Assert::AreEqual(CanvasAlphaMode::Ignore, alphaMode);

        ThrowIfFailed(canvasSwapChain->get_Device(&device));
        Assert::AreEqual(device.Get(), static_cast<ICanvasDevice*>(f.m_canvasDevice.Get()));
    }

    TEST_METHOD_EX(CanvasSwapChain_Rotation)
    {
        StubDeviceFixture f;

        auto swapChain = Make<MockDxgiSwapChain>();
        swapChain->SetMatrixTransformMethod.SetExpectedCalls(1);

        f.m_canvasDevice->CreateSwapChainForCompositionMethod.AllowAnyCall([=](int32_t, int32_t, DirectXPixelFormat, int32_t, CanvasAlphaMode)
        {
            return swapChain;
        });

        auto canvasSwapChain = f.CreateTestSwapChain();

        swapChain->GetRotationMethod.SetExpectedCalls(1, [](DXGI_MODE_ROTATION* value)
        {
            *value = DXGI_MODE_ROTATION_ROTATE270;
            return S_OK;
        });

        CanvasSwapChainRotation rotation = CanvasSwapChainRotation::None;
        canvasSwapChain->get_Rotation(&rotation);
        Assert::AreEqual(CanvasSwapChainRotation::Rotate270, rotation);

        swapChain->SetRotationMethod.SetExpectedCalls(1, [](DXGI_MODE_ROTATION value)
        {
            Assert::AreEqual<uint32_t>(DXGI_MODE_ROTATION_ROTATE180, value);
            return S_OK;
        });

        canvasSwapChain->put_Rotation(CanvasSwapChainRotation::Rotate180);
    }

    TEST_METHOD_EX(CanvasSwapChain_TransformMatrix)
    {
        StubDeviceFixture f;

        auto swapChain = Make<MockDxgiSwapChain>();
        swapChain->SetMatrixTransformMethod.SetExpectedCalls(1);

        f.m_canvasDevice->CreateSwapChainForCompositionMethod.AllowAnyCall([=](int32_t, int32_t, DirectXPixelFormat, int32_t, CanvasAlphaMode)
        {
            return swapChain;
        });

        auto canvasSwapChain = f.CreateTestSwapChain();

        swapChain->GetMatrixTransformMethod.SetExpectedCalls(1, [](DXGI_MATRIX_3X2_F* value)
        {
            *value = DXGI_MATRIX_3X2_F{ 2, 0, 0, 3, 4, 5 };
            return S_OK;
        });

        Matrix3x2 matrix{};
        canvasSwapChain->get_TransformMatrix(&matrix);
        Assert::AreEqual(Matrix3x2{ 2, 0, 0, 3, 4, 5 }, matrix);

        swapChain->SetMatrixTransformMethod.SetExpectedCalls(1, [](DXGI_MATRIX_3X2_F const* value)
        {
            Assert::AreEqual(Matrix3x2{ 6, 0, 0, 7, 8, 9 }, *ReinterpretAs<Matrix3x2 const*>(value));
            return S_OK;
        });

        canvasSwapChain->put_TransformMatrix(Matrix3x2{ 6, 0, 0, 7, 8, 9 });
    }

    TEST_METHOD_EX(CanvasSwapChain_TransformMatrix_AdjustsForDpi)
    {
        const float dpiScale = 1.5f;

        StubDeviceFixture f;

        auto swapChain = Make<MockDxgiSwapChain>();
        swapChain->SetMatrixTransformMethod.SetExpectedCalls(1);

        f.m_canvasDevice->CreateSwapChainForCompositionMethod.AllowAnyCall([=](int32_t, int32_t, DirectXPixelFormat, int32_t, CanvasAlphaMode)
        {
            return swapChain;
        });

        auto canvasSwapChain = f.CreateTestSwapChain(DEFAULT_DPI * dpiScale);

        swapChain->GetMatrixTransformMethod.SetExpectedCalls(1, [](DXGI_MATRIX_3X2_F* value)
        {
            *value = DXGI_MATRIX_3X2_F{ 2, 0, 0, 3, 4, 5 };
            return S_OK;
        });

        Matrix3x2 matrix{};
        canvasSwapChain->get_TransformMatrix(&matrix);
        Assert::AreEqual(Matrix3x2{ 2 * dpiScale, 0, 0, 3 * dpiScale, 4 * dpiScale, 5 * dpiScale }, matrix);

        swapChain->SetMatrixTransformMethod.SetExpectedCalls(1, [&](DXGI_MATRIX_3X2_F const* value)
        {
            const float epsilon = 0.000001f;

            Assert::AreEqual(6 / dpiScale, value->_11, epsilon);
            Assert::AreEqual(0 / dpiScale, value->_12, epsilon);
            Assert::AreEqual(0 / dpiScale, value->_21, epsilon);
            Assert::AreEqual(7 / dpiScale, value->_22, epsilon);
            Assert::AreEqual(8 / dpiScale, value->_31, epsilon);
            Assert::AreEqual(9 / dpiScale, value->_32, epsilon);

            return S_OK;
        });

        canvasSwapChain->put_TransformMatrix(Matrix3x2{ 6, 0, 0, 7, 8, 9 });
    }

    TEST_METHOD_EX(CanvasSwapChain_SourceSize)
    {
        StubDeviceFixture f;

        auto swapChain = Make<MockDxgiSwapChain>();
        swapChain->SetMatrixTransformMethod.SetExpectedCalls(1);

        f.m_canvasDevice->CreateSwapChainForCompositionMethod.AllowAnyCall([=](int32_t, int32_t, DirectXPixelFormat, int32_t, CanvasAlphaMode)
        {
            return swapChain;
        });

        auto canvasSwapChain = f.CreateTestSwapChain();

        swapChain->GetSourceSizeMethod.SetExpectedCalls(1, [](uint32_t* width, uint32_t* height)
        {
            *width = 1;
            *height = 2;
            return S_OK;
        });

        Size size;
        canvasSwapChain->get_SourceSize(&size);
        Assert::AreEqual(1.0f, size.Width);
        Assert::AreEqual(2.0f, size.Height);

        swapChain->SetSourceSizeMethod.SetExpectedCalls(1, [](uint32_t width, uint32_t height)
        {
            Assert::AreEqual(23u, width);
            Assert::AreEqual(42u, height);
            return S_OK;
        });

        canvasSwapChain->put_SourceSize(Size{ 23, 42 });
    }

    TEST_METHOD_EX(CanvasSwapChain_SourceSize_AdjustsForDpi)
    {
        const float dpiScale = 1.5f;

        StubDeviceFixture f;

        auto swapChain = Make<MockDxgiSwapChain>();
        swapChain->SetMatrixTransformMethod.SetExpectedCalls(1);

        f.m_canvasDevice->CreateSwapChainForCompositionMethod.AllowAnyCall([=](int32_t, int32_t, DirectXPixelFormat, int32_t, CanvasAlphaMode)
        {
            return swapChain;
        });

        auto canvasSwapChain = f.CreateTestSwapChain(DEFAULT_DPI * dpiScale);

        swapChain->GetSourceSizeMethod.SetExpectedCalls(1, [](uint32_t* width, uint32_t* height)
        {
            *width = 1;
            *height = 2;
            return S_OK;
        });

        Size size;
        canvasSwapChain->get_SourceSize(&size);
        Assert::AreEqual(1.0f / dpiScale, size.Width);
        Assert::AreEqual(2.0f / dpiScale, size.Height);

        swapChain->SetSourceSizeMethod.SetExpectedCalls(1, [&](uint32_t width, uint32_t height)
        {
            Assert::AreEqual(static_cast<uint32_t>(round(23 * dpiScale)), width);
            Assert::AreEqual(static_cast<uint32_t>(round(42 * dpiScale)), height);
            return S_OK;
        });

        canvasSwapChain->put_SourceSize(Size{ 23, 42 });
    }

    TEST_METHOD_EX(CanvasSwapChain_ResizeBuffers)
    {
        StubDeviceFixture f;

        f.m_canvasDevice->CreateSwapChainForCompositionMethod.AllowAnyCall([=](int32_t, int32_t, DirectXPixelFormat, int32_t, CanvasAlphaMode)
        {
            auto swapChain = Make<MockDxgiSwapChain>();

            swapChain->SetMatrixTransformMethod.SetExpectedCalls(1);

            swapChain->ResizeBuffersMethod.SetExpectedCalls(1,
                [=](UINT bufferCount,
                    UINT width,
                    UINT height,
                    DXGI_FORMAT newFormat,
                    UINT swapChainFlags)
                {
                    Assert::AreEqual(3u, bufferCount);
                    Assert::AreEqual(555u, width);
                    Assert::AreEqual(666u, height);
                    Assert::AreEqual(DXGI_FORMAT_R8G8B8A8_UNORM, newFormat);
                    Assert::AreEqual(0u, swapChainFlags);
                    return S_OK;
                });

            return swapChain;
        });

        auto canvasSwapChain = f.CreateTestSwapChain();

        ThrowIfFailed(canvasSwapChain->ResizeBuffersWithAllOptions(555, 666, PIXEL_FORMAT(R8G8B8A8UIntNormalized), 3));
    }

    TEST_METHOD_EX(CanvasSwapChain_ResizeBuffersSizeOnly)
    {
        StubDeviceFixture f;

        const DirectXPixelFormat originalPixelFormat = PIXEL_FORMAT(R16G16B16A16Float);
        const int originalBufferCount = 7;

        f.m_canvasDevice->CreateSwapChainForCompositionMethod.AllowAnyCall([=](int32_t, int32_t, DirectXPixelFormat, int32_t, CanvasAlphaMode)
        {
            auto swapChain = Make<MockDxgiSwapChain>();
            
            swapChain->SetMatrixTransformMethod.SetExpectedCalls(1);

            swapChain->ResizeBuffersMethod.SetExpectedCalls(1,
                [=](UINT bufferCount,
                    UINT width,
                    UINT height,
                    DXGI_FORMAT newFormat,
                    UINT swapChainFlags)
                {
                    Assert::AreEqual(originalBufferCount, (int)bufferCount);
                    Assert::AreEqual(555u, width);
                    Assert::AreEqual(666u, height);
                    Assert::AreEqual(static_cast<DXGI_FORMAT>(originalPixelFormat), newFormat);
                    Assert::AreEqual(0u, swapChainFlags);
                    return S_OK;
                });

            swapChain->GetDesc1Method.SetExpectedCalls(1,
                [=](DXGI_SWAP_CHAIN_DESC1* desc)
                {
                    desc->Width = 1;
                    desc->Height = 1;
                    desc->Format = static_cast<DXGI_FORMAT>(originalPixelFormat);
                    desc->BufferCount = originalBufferCount;
                    desc->AlphaMode = DXGI_ALPHA_MODE_IGNORE;
                    return S_OK;
                });

            return swapChain;
        });

        auto canvasSwapChain = f.m_swapChainManager->Create(f.m_canvasDevice.Get(),
                                                            1.0f, 1.0f,
                                                            originalPixelFormat,
                                                            originalBufferCount,
                                                            CanvasAlphaMode::Premultiplied,
                                                            DEFAULT_DPI);

        ThrowIfFailed(canvasSwapChain->ResizeBuffersWithSize(555, 666));
    }

    TEST_METHOD_EX(CanvasSwapChain_Present)
    {
        StubDeviceFixture f;

        f.m_canvasDevice->CreateSwapChainForCompositionMethod.AllowAnyCall([=](int32_t, int32_t, DirectXPixelFormat, int32_t, CanvasAlphaMode)
        {
            auto swapChain = Make<MockDxgiSwapChain>();

            swapChain->SetMatrixTransformMethod.SetExpectedCalls(1);

            swapChain->Present1Method.SetExpectedCalls(1,
                [=](
                UINT syncInterval,
                UINT presentFlags,
                const DXGI_PRESENT_PARAMETERS* presentParameters)
                {
                    Assert::AreEqual(1u, syncInterval);
                    Assert::AreEqual(0u, presentFlags);
                    Assert::IsNotNull(presentParameters);
                    Assert::AreEqual(0u, presentParameters->DirtyRectsCount);
                    Assert::IsNull(presentParameters->pDirtyRects);
                    Assert::IsNull(presentParameters->pScrollOffset);
                    Assert::IsNull(presentParameters->pScrollRect);
                    return S_OK;
                });

            return swapChain;
        });

        auto canvasSwapChain = f.CreateTestSwapChain();

        ThrowIfFailed(canvasSwapChain->Present());
    }

    TEST_METHOD_EX(CanvasSwapChain_PresentWithSyncInterval)
    {
        StubDeviceFixture f;

        f.m_canvasDevice->CreateSwapChainForCompositionMethod.AllowAnyCall([=](int32_t, int32_t, DirectXPixelFormat, int32_t, CanvasAlphaMode)
        {
            auto swapChain = Make<MockDxgiSwapChain>();

            swapChain->SetMatrixTransformMethod.SetExpectedCalls(1);

            swapChain->Present1Method.SetExpectedCalls(1,
                [=](
                UINT syncInterval,
                UINT presentFlags,
                const DXGI_PRESENT_PARAMETERS* presentParameters)
                {
                    Assert::AreEqual(3u, syncInterval);
                    Assert::AreEqual(0u, presentFlags);
                    Assert::IsNotNull(presentParameters);
                    Assert::AreEqual(0u, presentParameters->DirtyRectsCount);
                    Assert::IsNull(presentParameters->pDirtyRects);
                    Assert::IsNull(presentParameters->pScrollOffset);
                    Assert::IsNull(presentParameters->pScrollRect);
                    return S_OK;
                });

            return swapChain;
        });

        auto canvasSwapChain = f.CreateTestSwapChain();

        ThrowIfFailed(canvasSwapChain->PresentWithSyncInterval(3));
    }

    TEST_METHOD_EX(CanvasSwapChain_CreateDrawingSession)
    {
        StubDeviceFixture f;

        float anyDpi = 123.0f;
        auto anyPixelFormat = static_cast<DXGI_FORMAT>(PIXEL_FORMAT(B8G8R8A8UIntNormalized));
        Color expectedClearColor = { 1, 2, 3, 4 };

        auto dxgiSwapChain = Make<MockDxgiSwapChain>();
        auto dxgiSurface = Make<MockDxgiSurface>();
        auto deviceContext = Make<MockD2DDeviceContext>();
        auto d2dBitmap = Make<MockD2DBitmap>();

        auto canvasSwapChain = f.m_swapChainManager->GetOrCreate(
            f.m_canvasDevice.Get(),
            dxgiSwapChain.Get(),
            anyDpi);


        dxgiSwapChain->GetDesc1Method.SetExpectedCalls(1,
            [&] (DXGI_SWAP_CHAIN_DESC1* desc)
            {
                desc->Width = 123;
                desc->Height = 456;
                desc->Format = anyPixelFormat;
                desc->BufferCount = 5;
                desc->AlphaMode = DXGI_ALPHA_MODE_PREMULTIPLIED;
                return S_OK;
            });

        dxgiSwapChain->GetBufferMethod.SetExpectedCalls(1,
            [&] (UINT buffer, REFIID riid, void** surface)
            {
                Assert::AreEqual(0U, buffer);
                return dxgiSurface.CopyTo(riid, surface);
            });


        f.m_canvasDevice->CreateDeviceContextMethod.SetExpectedCalls(1,
            [&] ()
            {
                return deviceContext;
            });


        deviceContext->ClearMethod.SetExpectedCalls(1,
            [&] (D2D1_COLOR_F const* actualClearColor)
            {
                Assert::AreEqual(ToD2DColor(expectedClearColor), *actualClearColor);
            });

        deviceContext->SetDpiMethod.SetExpectedCalls(1,
            [&] (float dpiX, float dpiY)
            {
                Assert::AreEqual(anyDpi, dpiX);
                Assert::AreEqual(anyDpi, dpiY);
            });

        deviceContext->CreateBitmapFromDxgiSurfaceMethod.SetExpectedCalls(1,
            [&] (IDXGISurface* surface, D2D1_BITMAP_PROPERTIES1 const* properties, ID2D1Bitmap1** value)
            {
                Assert::AreEqual<IDXGISurface*>(dxgiSurface.Get(), surface);
                Assert::AreEqual(D2D1_BITMAP_OPTIONS_TARGET | D2D1_BITMAP_OPTIONS_CANNOT_DRAW, properties->bitmapOptions);
                Assert::AreEqual(anyPixelFormat, properties->pixelFormat.format);
                Assert::AreEqual(D2D1_ALPHA_MODE_PREMULTIPLIED, properties->pixelFormat.alphaMode);
                return d2dBitmap.CopyTo(value);
            });

        deviceContext->SetTargetMethod.SetExpectedCalls(1,
            [&] (ID2D1Image* target)
            {
                Assert::AreEqual<ID2D1Image*>(d2dBitmap.Get(), target);
            });

        deviceContext->BeginDrawMethod.SetExpectedCalls(1);

        deviceContext->EndDrawMethod.SetExpectedCalls(1);


        ComPtr<ICanvasDrawingSession> drawingSession;
        ThrowIfFailed(canvasSwapChain->CreateDrawingSession(expectedClearColor, &drawingSession));

        auto retrievedDeviceContext = GetWrappedResource<ID2D1DeviceContext>(drawingSession);
        Assert::IsTrue(IsSameInstance(deviceContext.Get(), retrievedDeviceContext.Get()));
    }

    struct DrawingSessionAdapterFixture
    {
        std::shared_ptr<CanvasSwapChainManager> m_swapChainManager;
        ComPtr<StubCanvasDevice> m_canvasDevice;
        ComPtr<MockD2DDeviceContext> m_deviceContext;

        enum Options
        {
            None,
            FailDuringClear
        };

        DrawingSessionAdapterFixture(Options options = None)
        {
            m_swapChainManager = std::make_shared<CanvasSwapChainManager>();

            m_deviceContext = Make<MockD2DDeviceContext>();

            auto expectedTargetBitmap = Make<StubD2DBitmap>();
            DXGI_FORMAT expectedFormat = DXGI_FORMAT_R16G16B16A16_UNORM;

            auto expectedBackBufferSurface = Make<MockDxgiSurface>();

            auto d2dDevice = Make<MockD2DDevice>();
            d2dDevice->MockCreateDeviceContext =
                [this, expectedBackBufferSurface, expectedFormat, expectedTargetBitmap, options](D2D1_DEVICE_CONTEXT_OPTIONS deviceContextOptions, ID2D1DeviceContext1** value)
                {
                    Assert::AreEqual(D2D1_DEVICE_CONTEXT_OPTIONS_NONE, deviceContextOptions);

                    m_deviceContext->CreateBitmapFromDxgiSurfaceMethod.SetExpectedCalls(1,
                        [expectedBackBufferSurface, expectedFormat, expectedTargetBitmap](IDXGISurface* surface, const D2D1_BITMAP_PROPERTIES1* properties, ID2D1Bitmap1** out)
                        {
                            Assert::AreEqual(static_cast<IDXGISurface*>(expectedBackBufferSurface.Get()), surface);
                            Assert::IsNotNull(properties);
                            Assert::IsNull(properties->colorContext);
                            Assert::AreEqual(DEFAULT_DPI, properties->dpiX);
                            Assert::AreEqual(DEFAULT_DPI, properties->dpiY);
                            Assert::AreEqual(D2D1_BITMAP_OPTIONS_TARGET | D2D1_BITMAP_OPTIONS_CANNOT_DRAW, properties->bitmapOptions);
                            Assert::AreEqual(expectedFormat, properties->pixelFormat.format);
                            Assert::AreEqual(D2D1_ALPHA_MODE_IGNORE, properties->pixelFormat.alphaMode);

                            ThrowIfFailed(expectedTargetBitmap.CopyTo(out));

                            return S_OK;
                        });

                    m_deviceContext->SetTargetMethod.SetExpectedCalls(1,
                        [expectedTargetBitmap](ID2D1Image* target)
                        {
                            Assert::AreEqual(static_cast<ID2D1Image*>(expectedTargetBitmap.Get()), target);
                        });

                    m_deviceContext->BeginDrawMethod.SetExpectedCalls(1,
                        []()
                        {

                        });
                    
                    m_deviceContext->ClearMethod.SetExpectedCalls(1,
                        [options](D2D1_COLOR_F const* color)
                        {
                            if (options == FailDuringClear)
                            {
                                ThrowHR(E_NOTIMPL);
                            }

                            D2D1_COLOR_F d2dBlue = D2D1::ColorF(0, 0, 1);
                            Assert::AreEqual(d2dBlue, *color);
                        });

                    m_deviceContext->EndDrawMethod.SetExpectedCalls(1,
                        [](D2D1_TAG*, D2D1_TAG*)
                        {
                            return S_OK;
                        });

                    ThrowIfFailed(m_deviceContext.CopyTo(value));
                };

            m_canvasDevice = Make<StubCanvasDevice>(d2dDevice);
            
            m_canvasDevice->CreateSwapChainForCompositionMethod.AllowAnyCall([=](int32_t, int32_t, DirectXPixelFormat, int32_t, CanvasAlphaMode)
            {
                auto swapChain = Make<MockDxgiSwapChain>();

                swapChain->SetMatrixTransformMethod.SetExpectedCalls(1);

                swapChain->GetDesc1Method.SetExpectedCalls(1,
                    [=](DXGI_SWAP_CHAIN_DESC1* desc)
                    {
                        // The only fields that should get used are the format and alpha mode.
                        DXGI_SWAP_CHAIN_DESC1 zeroed = {};
                        *desc = zeroed;

                        desc->Format = expectedFormat;
                        desc->AlphaMode = DXGI_ALPHA_MODE_IGNORE;
                        return S_OK;
                    });

                swapChain->GetBufferMethod.SetExpectedCalls(1,
                    [=](UINT index, const IID& iid, void** out)
                    {
                        Assert::AreEqual(0u, index);
                        Assert::AreEqual(__uuidof(IDXGISurface2), iid);

                        ThrowIfFailed(expectedBackBufferSurface.CopyTo(reinterpret_cast<IDXGISurface2**>(out)));

                        return S_OK;
                    });

                return swapChain;
            });
        }

        ComPtr<CanvasSwapChain> CreateTestSwapChain()
        {
            return m_swapChainManager->Create(
                m_canvasDevice.Get(),
                1.0f,
                1.0f,
<<<<<<< HEAD
                PIXEL_FORMAT(B8G8R8A8UIntNormalized),
                2,
                CanvasAlphaMode::Premultiplied,
=======
                CanvasSwapChain::DefaultPixelFormat,
                CanvasSwapChain::DefaultBufferCount,
                CanvasSwapChain::DefaultCompositionAlphaMode,
>>>>>>> d4018d68
                DEFAULT_DPI);
        }
    };

    TEST_METHOD_EX(CanvasSwapChain_DrawingSessionAdapter)
    {
        //
        // This test verifies the interaction between drawing session creation and the underlying
        // D2D/DXGI resources.
        //

        DrawingSessionAdapterFixture f;

        auto canvasSwapChain = f.CreateTestSwapChain();

        f.m_deviceContext->SetDpiMethod.SetExpectedCalls(1);

        ComPtr<ICanvasDrawingSession> drawingSession;
        Color canvasBlue = { 255, 0, 0, 255 };
        ThrowIfFailed(canvasSwapChain->CreateDrawingSession(canvasBlue, &drawingSession));
    }

    TEST_METHOD_EX(CanvasSwapChainDrawingSessionAdapter_EndDraw_Cleanup)
    {
        //
        // This test ensures that even if an exception occurs, EndDraw still gets called on
        // the native device context.
        //
        // This tests injects the failure a bit differently from 
        // CanvasImageSourceDrawingSessionAdapter_When_SisNative_Gives_Unusuable_DeviceContext_Then_EndDraw_Called.
        //
        // The implementation for CanvasImageSource does a QI with a change in type (ID2D1DeviceContext/ID2D1DeviceContext1)
        // so that test injects a failure into CopyTo. CanvasSwapChain's implementation does not have this QI, so
        // the failure is injected into Clear instead.
        // 

        DrawingSessionAdapterFixture f(DrawingSessionAdapterFixture::FailDuringClear);

        auto canvasSwapChain = f.CreateTestSwapChain();

        ComPtr<ICanvasDrawingSession> drawingSession;
        Assert::AreEqual(E_NOTIMPL, canvasSwapChain->CreateDrawingSession(Color{0, 0, 0, 0}, &drawingSession));
    }

    TEST_METHOD_EX(CanvasSwapChain_DpiProperties)
    {
        const float dpi = 144;

        StubDeviceFixture f;

        auto swapChain = f.m_swapChainManager->Create(f.m_canvasDevice.Get(),
                                                      1.0f, 1.0f,
                                                      PIXEL_FORMAT(B8G8R8A8UIntNormalizedSrgb),
                                                      2,
                                                      CanvasAlphaMode::Ignore,
                                                      dpi);

        float actualDpi = 0;
        ThrowIfFailed(swapChain->get_Dpi(&actualDpi));
        Assert::AreEqual(dpi, actualDpi);

        const float testValue = 100;

        int pixels = 0;
        ThrowIfFailed(swapChain->ConvertDipsToPixels(testValue, &pixels));
        Assert::AreEqual((int)(testValue * dpi / DEFAULT_DPI), pixels);

        float dips = 0;
        ThrowIfFailed(swapChain->ConvertPixelsToDips((int)testValue, &dips));
        Assert::AreEqual(testValue * DEFAULT_DPI / dpi, dips);
    }
};<|MERGE_RESOLUTION|>--- conflicted
+++ resolved
@@ -41,15 +41,9 @@
                 m_canvasDevice.Get(),
                 1.0f,
                 1.0f,
-<<<<<<< HEAD
-                PIXEL_FORMAT(B8G8R8A8UIntNormalized),
-                2,
-                CanvasAlphaMode::Premultiplied,
-=======
                 CanvasSwapChain::DefaultPixelFormat,
                 CanvasSwapChain::DefaultBufferCount,
                 CanvasSwapChain::DefaultCompositionAlphaMode,
->>>>>>> d4018d68
                 dpi);
         }
     };
@@ -226,7 +220,7 @@
 
         auto anyWidthInDips = 100.0f;
         auto anyHeightInDips = 200.0f;
-        auto anyPixelFormat = DirectXPixelFormat::R8G8B8A8UIntNormalized;
+        auto anyPixelFormat = PIXEL_FORMAT(R8G8B8A8UIntNormalized);
         auto anyBufferCount = 3;
         auto anyDpi = 50.0f;
 
@@ -275,7 +269,7 @@
 
         auto anyWidthInDips = 100.0f;
         auto anyHeightInDips = 200.0f;
-        auto anyPixelFormat = DirectXPixelFormat::R8G8B8A8UIntNormalized;
+        auto anyPixelFormat = PIXEL_FORMAT(R8G8B8A8UIntNormalized);
         auto anyBufferCount = 3;
         auto anyDpi = 50.0f;
 
@@ -297,11 +291,7 @@
                 Device.Get(),
                 width,
                 height,
-<<<<<<< HEAD
-                PIXEL_FORMAT(B8G8R8A8UIntNormalized),
-=======
                 CanvasSwapChain::DefaultPixelFormat,
->>>>>>> d4018d68
                 bufferCount,
                 CanvasSwapChain::DefaultCompositionAlphaMode,
                 DEFAULT_DPI);
@@ -991,15 +981,9 @@
                 m_canvasDevice.Get(),
                 1.0f,
                 1.0f,
-<<<<<<< HEAD
-                PIXEL_FORMAT(B8G8R8A8UIntNormalized),
-                2,
-                CanvasAlphaMode::Premultiplied,
-=======
                 CanvasSwapChain::DefaultPixelFormat,
                 CanvasSwapChain::DefaultBufferCount,
                 CanvasSwapChain::DefaultCompositionAlphaMode,
->>>>>>> d4018d68
                 DEFAULT_DPI);
         }
     };
