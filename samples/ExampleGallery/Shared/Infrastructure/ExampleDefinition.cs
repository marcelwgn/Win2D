// Copyright (c) Microsoft Corporation. All rights reserved.
//
// Licensed under the MIT License. See LICENSE.txt in the project root for license information.

using System;

namespace ExampleGallery
{
    public class ExampleDefinition
    {
        public ExampleDefinition(string name, Type control)
        {
            Name = name;
            Control = control;
        }

        public string Name { get; private set; }
        public Type Control { get; private set; }

        public override string ToString()
        {
            return this.Name;
        }

        public string ThumbnailWide
        {
            get { return "ms-appx:///Thumbnails/" + ThumbnailFilename("Wide"); }
        }

        public string ThumbnailNarrow
        {
            get { return "ms-appx:///Thumbnails/" + ThumbnailFilename("Narrow"); }
        }

        public string ThumbnailFilename(string suffix)
        {
            return Name.Replace(" ", "") + suffix + ".png";
        }
    }


    public class ExampleDefinitions
    {
        static ExampleDefinition[] definitions =
        {
            new ExampleDefinition("Effects", typeof(EffectsExample)),
            new ExampleDefinition("Burning Text", typeof(BurningTextExample)),
            new ExampleDefinition("Game of Life", typeof(GameOfLife)),
#if WINDOWS_UWP
            new ExampleDefinition("Video Effect", typeof(BasicVideoEffectExample)),
            new ExampleDefinition("Camera Effect", typeof(CameraEffectExample)),
#endif
            new ExampleDefinition("Particle System", typeof(ParticleExample)),
            new ExampleDefinition("Geometry Operations", typeof(GeometryOperations)),
            new ExampleDefinition("Layers", typeof(LayersExample)),
            new ExampleDefinition("Shapes", typeof(ShapesExample)),
            new ExampleDefinition("Vector Art", typeof(VectorArt)),
            new ExampleDefinition("Stroke Styles", typeof(StrokeStyles)),
            new ExampleDefinition("Arc Options", typeof(ArcOptions)),
            new ExampleDefinition("Custom Fonts", typeof(CustomFonts)),
            new ExampleDefinition("Text Layouts", typeof(TextLayouts)),
            new ExampleDefinition("Text Directions", typeof(TextDirectionsExample)),
            new ExampleDefinition("Animated Control", typeof(AnimatedControlExample)),
            new ExampleDefinition("Custom Control", typeof(CustomControlExample)),
            new ExampleDefinition("Keyboard Input", typeof(KeyboardInputExample)),
            new ExampleDefinition("Direct3D Interop", typeof(Direct3DInteropExample)),
            new ExampleDefinition("Image Source Update Region", typeof(ImageSourceUpdateRegion)),
            new ExampleDefinition("DPI", typeof(DpiExample)),
            new ExampleDefinition("Control Transforms", typeof(ControlTransforms)),
            new ExampleDefinition("DrawImage Emulations", typeof(DrawImageEmulations)),
            new ExampleDefinition("Bitmap Rotation", typeof(BitmapRotation)),
<<<<<<< HEAD
=======
#if WINDOWS_UWP
>>>>>>> e682df1f
            new ExampleDefinition("Background Task", typeof(BackgroundTaskExample)),
            new ExampleDefinition("About", typeof(About)),
            new ExampleDefinition("Developer Tools", typeof(DeveloperTools)),
        };

        public static ExampleDefinition[] Definitions { get { return definitions; } }
    }
}<|MERGE_RESOLUTION|>--- conflicted
+++ resolved
@@ -69,10 +69,6 @@
             new ExampleDefinition("Control Transforms", typeof(ControlTransforms)),
             new ExampleDefinition("DrawImage Emulations", typeof(DrawImageEmulations)),
             new ExampleDefinition("Bitmap Rotation", typeof(BitmapRotation)),
-<<<<<<< HEAD
-=======
-#if WINDOWS_UWP
->>>>>>> e682df1f
             new ExampleDefinition("Background Task", typeof(BackgroundTaskExample)),
             new ExampleDefinition("About", typeof(About)),
             new ExampleDefinition("Developer Tools", typeof(DeveloperTools)),
