<?xml version="1.0" encoding="utf-8"?>
<Project ToolsVersion="14.0" DefaultTargets="Build" xmlns="http://schemas.microsoft.com/developer/msbuild/2003">
  <Import Project="$(MSBuildExtensionsPath)\$(MSBuildToolsVersion)\Microsoft.Common.props" Condition="Exists('$(MSBuildExtensionsPath)\$(MSBuildToolsVersion)\Microsoft.Common.props')" />
  <PropertyGroup>
    <Configuration Condition=" '$(Configuration)' == '' ">Debug</Configuration>
    <Platform Condition=" '$(Platform)' == '' ">Win32</Platform>
    <ProjectGuid>{F6867923-3A6E-4102-B546-E3A6A5F8EC36}</ProjectGuid>
    <OutputType>AppContainerExe</OutputType>
    <AppDesignerFolder>Properties</AppDesignerFolder>
    <RootNamespace>ExampleGallery</RootNamespace>
    <AssemblyName>ExampleGallery.uap</AssemblyName>
    <DefaultLanguage>en-US</DefaultLanguage>
    <TargetPlatformIdentifier>UAP</TargetPlatformIdentifier>
    <MinimumVisualStudioVersion>14</MinimumVisualStudioVersion>
    <FileAlignment>512</FileAlignment>
    <SynthesizeLinkMetadata>true</SynthesizeLinkMetadata>
    <ProjectTypeGuids>{A5A43C5B-DE2A-4C0C-9213-0A381AF9435A};{FAE04EC0-301F-11D3-BF4B-00C04F79EFBC}</ProjectTypeGuids>
    <EnableDotNetNativeCompatibleProfile>true</EnableDotNetNativeCompatibleProfile>
  </PropertyGroup>
  <Import Project="..\..\..\build\Win2D.cs.props" />
  <PropertyGroup>
    <PackageCertificateKeyFile>$(AssetDir)TemporaryKey.pfx</PackageCertificateKeyFile>
  </PropertyGroup>
  <PropertyGroup Condition="'$(Configuration)|$(Platform)' == 'Debug|ARM'">
    <DebugSymbols>true</DebugSymbols>
    <DefineConstants>DEBUG;TRACE;NETFX_CORE;WINDOWS_UAP</DefineConstants>
    <NoWarn>;2008</NoWarn>
    <DebugType>full</DebugType>
    <PlatformTarget>ARM</PlatformTarget>
    <UseVSHostingProcess>false</UseVSHostingProcess>
    <ErrorReport>prompt</ErrorReport>
    <Prefer32Bit>true</Prefer32Bit>
  </PropertyGroup>
  <PropertyGroup Condition="'$(Configuration)|$(Platform)' == 'Release|ARM'">
    <DefineConstants>TRACE;NETFX_CORE;WINDOWS_UAP</DefineConstants>
    <Optimize>true</Optimize>
    <NoWarn>;2008</NoWarn>
    <DebugType>pdbonly</DebugType>
    <PlatformTarget>ARM</PlatformTarget>
    <UseVSHostingProcess>false</UseVSHostingProcess>
    <ErrorReport>prompt</ErrorReport>
    <Prefer32Bit>true</Prefer32Bit>
    <UseDotNetNativeToolchain>true</UseDotNetNativeToolchain>
  </PropertyGroup>
  <PropertyGroup Condition="'$(Configuration)|$(Platform)' == 'Debug|x64'">
    <DebugSymbols>true</DebugSymbols>
    <DefineConstants>DEBUG;TRACE;NETFX_CORE;WINDOWS_UAP</DefineConstants>
    <NoWarn>;2008</NoWarn>
    <DebugType>full</DebugType>
    <PlatformTarget>x64</PlatformTarget>
    <UseVSHostingProcess>false</UseVSHostingProcess>
    <ErrorReport>prompt</ErrorReport>
    <Prefer32Bit>true</Prefer32Bit>
  </PropertyGroup>
  <PropertyGroup Condition="'$(Configuration)|$(Platform)' == 'Release|x64'">
    <DefineConstants>TRACE;NETFX_CORE;WINDOWS_UAP</DefineConstants>
    <Optimize>true</Optimize>
    <NoWarn>;2008</NoWarn>
    <DebugType>pdbonly</DebugType>
    <PlatformTarget>x64</PlatformTarget>
    <UseVSHostingProcess>false</UseVSHostingProcess>
    <ErrorReport>prompt</ErrorReport>
    <Prefer32Bit>true</Prefer32Bit>
    <UseDotNetNativeToolchain>true</UseDotNetNativeToolchain>
  </PropertyGroup>
  <PropertyGroup Condition="'$(Configuration)|$(Platform)' == 'Debug|Win32'">
    <DebugSymbols>true</DebugSymbols>
    <DefineConstants>DEBUG;TRACE;NETFX_CORE;WINDOWS_UAP</DefineConstants>
    <NoWarn>;2008</NoWarn>
    <DebugType>full</DebugType>
    <PlatformTarget>x86</PlatformTarget>
    <UseVSHostingProcess>false</UseVSHostingProcess>
    <ErrorReport>prompt</ErrorReport>
    <Prefer32Bit>true</Prefer32Bit>
  </PropertyGroup>
  <PropertyGroup Condition="'$(Configuration)|$(Platform)' == 'Release|Win32'">
    <DefineConstants>TRACE;NETFX_CORE;WINDOWS_UAP</DefineConstants>
    <Optimize>true</Optimize>
    <NoWarn>;2008</NoWarn>
    <DebugType>pdbonly</DebugType>
    <PlatformTarget>x86</PlatformTarget>
    <UseVSHostingProcess>false</UseVSHostingProcess>
    <ErrorReport>prompt</ErrorReport>
    <Prefer32Bit>true</Prefer32Bit>
    <UseDotNetNativeToolchain>true</UseDotNetNativeToolchain>
  </PropertyGroup>
  <ItemGroup>
    <!-- A reference to the entire .Net Framework and Windows SDK are automatically included -->
    <ProjectReference Include="..\..\..\winrt\dll\winrt.dll.uap.vcxproj">
      <Project>{8cf21e5d-e0a2-4fe7-8e2b-a025cf52dcfb}</Project>
      <Name>winrt.dll.uap</Name>
    </ProjectReference>
    <ProjectReference Include="..\Effects\ExampleGallery.Effects.csproj">
      <Project>{2b157b97-cbf7-4014-8655-1456f2807f43}</Project>
      <Name>ExampleGallery.Effects</Name>
    </ProjectReference>
<<<<<<< HEAD
    <SDKReference Include="WindowsMobile, Version=10.0.10147.0">
      <Name>Windows Mobile Extensions for the Universal App Platform</Name>
    </SDKReference>
=======
    <ProjectReference Include="..\BackgroundTask\UAP\ExampleGallery.BackgroundTask.uap.csproj">
      <Project>{d77eb5be-c840-4ade-b4f6-1ba9512c4768}</Project>
      <Name>ExampleGallery.BackgroundTask.uap</Name>
    </ProjectReference>
    <SDKReference Include="WindowsMobile, Version=10.0.0.1" />
>>>>>>> 3dbaf5a0
  </ItemGroup>
  <ItemGroup>
    <Compile Include="BasicVideoEffectExample.xaml.cs">
      <DependentUpon>BasicVideoEffectExample.xaml</DependentUpon>
    </Compile>
    <Compile Include="CameraEffectExample.xaml.cs">
      <DependentUpon>CameraEffectExample.xaml</DependentUpon>
    </Compile>
    <Compile Include="Properties\AssemblyInfo.cs" />
  </ItemGroup>
  <ItemGroup>
    <AppxManifest Include="ExampleGallery.uap.appxmanifest">
      <SubType>Designer</SubType>
    </AppxManifest>
    <None Include="$(AssetDir)TemporaryKey.pfx" />
    <None Include="packages.config" />
  </ItemGroup>
  <ItemGroup>
    <Content Include="Assets\Logo.scale-100.png" />
    <Content Include="Assets\SmallLogo.scale-100.png" />
    <Content Include="Assets\SplashScreen.scale-100.png" />
    <Content Include="Assets\Square71x71Logo.scale-100.png" />
    <Content Include="Assets\StoreLogo.scale-100.png" />
    <Content Include="Assets\WideLogo.scale-100.png" />
    <Content Include="Thumbnails\CameraEffectNarrow.png" />
    <Content Include="Thumbnails\CameraEffectWide.png" />
    <Content Include="Thumbnails\VideoEffectNarrow.png" />
    <Content Include="Thumbnails\VideoEffectWide.png" />
    <Content Include="$(AssetDir)Symbols.ttf">
      <CopyToOutputDirectory>PreserveNewest</CopyToOutputDirectory>
    </Content>
    <Content Include="$(AssetDir)imageTiger.jpg">
      <CopyToOutputDirectory>PreserveNewest</CopyToOutputDirectory>
    </Content>
  </ItemGroup>
  <ItemGroup>
    <Page Include="BasicVideoEffectExample.xaml">
      <Generator>MSBuild:Compile</Generator>
      <SubType>Designer</SubType>
    </Page>
    <Page Include="CameraEffectExample.xaml">
      <Generator>MSBuild:Compile</Generator>
      <SubType>Designer</SubType>
    </Page>
    <Page Include="PlatformResources.xaml">
      <SubType>Designer</SubType>
      <Generator>MSBuild:Compile</Generator>
    </Page>
  </ItemGroup>
  <ItemGroup>
    <Reference Include="System.Numerics.Vectors, Version=4.0.0.0, Culture=neutral, PublicKeyToken=b03f5f7f11d50a3a, processorArchitecture=MSIL">
      <SpecificVersion>False</SpecificVersion>
      <HintPath>..\..\..\packages\System.Numerics.Vectors.4.0.0\lib\win8\System.Numerics.Vectors.dll</HintPath>
      <Private>True</Private>
    </Reference>
    <Reference Include="System.Numerics.Vectors.WindowsRuntime, Version=4.0.0.0, Culture=neutral, PublicKeyToken=b03f5f7f11d50a3a, processorArchitecture=MSIL">
      <SpecificVersion>False</SpecificVersion>
      <HintPath>..\..\..\packages\System.Numerics.Vectors.4.0.0\lib\win8\System.Numerics.Vectors.WindowsRuntime.dll</HintPath>
    </Reference>
  </ItemGroup>
  <PropertyGroup Condition=" '$(VisualStudioVersion)' == '' or '$(VisualStudioVersion)' &lt; '14.0' ">
    <VisualStudioVersion>14.0</VisualStudioVersion>
  </PropertyGroup>
  <Import Project="..\Shared\ExampleGallery.Shared.projitems" Label="Shared" />
  <Import Project="$(MSBuildExtensionsPath)\Microsoft\WindowsXaml\v$(VisualStudioVersion)\Microsoft.Windows.UI.Xaml.CSharp.targets" />
  <!-- To modify your build process, add your task inside one of the targets below and uncomment it. 
       Other similar extension points exist, see Microsoft.Common.targets.
  <Target Name="BeforeBuild">
  </Target>
  <Target Name="AfterBuild">
  </Target>
  -->
</Project><|MERGE_RESOLUTION|>--- conflicted
+++ resolved
@@ -94,17 +94,13 @@
       <Project>{2b157b97-cbf7-4014-8655-1456f2807f43}</Project>
       <Name>ExampleGallery.Effects</Name>
     </ProjectReference>
-<<<<<<< HEAD
-    <SDKReference Include="WindowsMobile, Version=10.0.10147.0">
-      <Name>Windows Mobile Extensions for the Universal App Platform</Name>
-    </SDKReference>
-=======
     <ProjectReference Include="..\BackgroundTask\UAP\ExampleGallery.BackgroundTask.uap.csproj">
       <Project>{d77eb5be-c840-4ade-b4f6-1ba9512c4768}</Project>
       <Name>ExampleGallery.BackgroundTask.uap</Name>
     </ProjectReference>
-    <SDKReference Include="WindowsMobile, Version=10.0.0.1" />
->>>>>>> 3dbaf5a0
+    <SDKReference Include="WindowsMobile, Version=10.0.10156.0">
+      <Name>Windows Mobile Extensions for the Universal App Platform</Name>
+    </SDKReference>
   </ItemGroup>
   <ItemGroup>
     <Compile Include="BasicVideoEffectExample.xaml.cs">
