--- conflicted
+++ resolved
@@ -121,17 +121,15 @@
       <DependentUpon>InkExample.xaml</DependentUpon>
     </Compile>
     <Compile Include="Properties\AssemblyInfo.cs" />
-<<<<<<< HEAD
     <Compile Include="SpriteBatchPerf.xaml.cs">
       <DependentUpon>SpriteBatchPerf.xaml</DependentUpon>
     </Compile>
     <Compile Include="SpriteSheets\SpriteSheet.cs" />
     <Compile Include="SpriteSheets\SpriteSheets.xaml.cs">
       <DependentUpon>SpriteSheets.xaml</DependentUpon>
-=======
+    </Compile>
     <Compile Include="VirtualBitmapExample.xaml.cs">
       <DependentUpon>VirtualBitmapExample.xaml</DependentUpon>
->>>>>>> 7a2c0c61
     </Compile>
   </ItemGroup>
   <ItemGroup>
@@ -195,15 +193,15 @@
       <SubType>Designer</SubType>
       <Generator>MSBuild:Compile</Generator>
     </Page>
-<<<<<<< HEAD
     <Page Include="SpriteBatchPerf.xaml">
       <SubType>Designer</SubType>
       <Generator>MSBuild:Compile</Generator>
     </Page>
     <Page Include="SpriteSheets\SpriteSheets.xaml">
-=======
+      <SubType>Designer</SubType>
+      <Generator>MSBuild:Compile</Generator>
+    </Page>
     <Page Include="VirtualBitmapExample.xaml">
->>>>>>> 7a2c0c61
       <SubType>Designer</SubType>
       <Generator>MSBuild:Compile</Generator>
     </Page>
